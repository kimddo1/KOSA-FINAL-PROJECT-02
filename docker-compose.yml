version: '3.8'

services:
  backend:
    build:
      context: .
      dockerfile: backend/Dockerfile
    container_name: kocruit_fastapi
    ports:
      - "8000:8000"
    env_file:
      - .env
    environment:
      DB_HOST: kocruit-02.c5k2wi2q8g80.us-east-2.rds.amazonaws.com
      DB_PORT: 3306
      DB_NAME: kocruit
      DB_USER: admin
      DB_PASSWORD: kocruit1234!
      # t3.small 최적화 설정 (비용 효율적 + 성능 향상)
      MYSQL_CONNECT_TIMEOUT: 15
      MYSQL_READ_TIMEOUT: 15
      MYSQL_WRITE_TIMEOUT: 15
      MYSQL_MAX_CONNECTIONS: 15  # t3.small 최적화
      MYSQL_WAIT_TIMEOUT: 28800
      MYSQL_INTERACTIVE_TIMEOUT: 28800
      # Redis 캐싱 설정 (t3.small용 적극적 캐싱)
      REDIS_HOST: redis
      REDIS_PORT: 6379
      REDIS_DB: 0
      # 애플리케이션 성능 설정 (t3.small용)
      WORKERS: 3  # t3.small에 적합한 워커 수
      WORKER_CONNECTIONS: 750
    networks:
      - app-net
    volumes:
      - ./backend:/app
      - ./agent:/app/agent
      - ./initdb:/app/initdb
    command: uvicorn app.main:app --host 0.0.0.0 --port 8000 --reload --workers 3
    restart: unless-stopped
    depends_on:
      redis:
        condition: service_healthy
    healthcheck:
      test: ["CMD", "curl", "-f", "http://localhost:8000/health"]
      interval: 30s
      timeout: 10s
      retries: 3
      start_period: 40s

  agent:
    build:
      context: .
      dockerfile: agent/Dockerfile
    container_name: kocruit_agent
    ports:
      - "8001:8001"
    env_file:
      - .env
    environment:
      - REDIS_URL=redis://redis:6379
      - REDIS_HOST=redis
    depends_on:
      redis:
        condition: service_healthy
    volumes:
      - ./agent:/app/agent
      - ./backend:/app/backend
      - ./.env:/app/.env
      - huggingface_cache:/app/.cache/huggingface
    networks:
      - app-net
<<<<<<< HEAD
    command: uvicorn agent.main:app --host 0.0.0.0 --port 8001 --reload
    restart: unless-stopped
=======
    command: python agent/main.py
>>>>>>> 9cfc896b

  frontend:
    image: node:18-alpine
    container_name: kocruit_react
    working_dir: /app
    volumes:
      - ./frontend:/app
      - /app/node_modules
    ports:
      - "5173:5173"
    environment:
      - CHOKIDAR_USEPOLLING=true
      - VITE_API_BASE_URL=http://localhost:8000/api/v1
    command: sh -c "npm install && npm run dev -- --host"
    networks:
      - app-net
    restart: unless-stopped
    depends_on:
      - backend
      - agent

  redis:
    image: redis:7.2-alpine
    container_name: kosa-redis
    command: redis-server --maxmemory 512mb --maxmemory-policy allkeys-lru --save 900 1 --save 300 10 --save 60 10000 --tcp-keepalive 300
    ports:
      - "6379:6379"
    volumes:
      - redis_data:/data
      - ./redis.conf:/usr/local/etc/redis/redis.conf
    restart: always
    networks:
      - app-net
    healthcheck:
      test: ["CMD", "redis-cli", "ping"]
      interval: 30s
      timeout: 10s
      retries: 3

volumes:
  redis_data:
  huggingface_cache:

networks:
  app-net:
    driver: bridge<|MERGE_RESOLUTION|>--- conflicted
+++ resolved
@@ -70,12 +70,8 @@
       - huggingface_cache:/app/.cache/huggingface
     networks:
       - app-net
-<<<<<<< HEAD
     command: uvicorn agent.main:app --host 0.0.0.0 --port 8001 --reload
     restart: unless-stopped
-=======
-    command: python agent/main.py
->>>>>>> 9cfc896b
 
   frontend:
     image: node:18-alpine
