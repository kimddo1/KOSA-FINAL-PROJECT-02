import React, { useState, useEffect } from 'react';
import { useNavigate } from 'react-router-dom';
import Navbar from '../../components/Navbar';
import ViewPostSidebar from '../../components/ViewPostSidebar';
import WrittenTestEditor from '../../components/WrittenTestEditor';
import { generateWrittenTest, submitWrittenTest } from '../../api/writtenTestApi';
import { getPublicJobPosts } from '../../api/jobApi';
import Layout from '../../layout/Layout';
import ViewPostSidebar from '../../components/ViewPostSidebar';

const WrittenTestGenerator = () => {
  const navigate = useNavigate();
  const [jobPosts, setJobPosts] = useState([]);
  const [selectedJobPostId, setSelectedJobPostId] = useState('');
  const [selectedJobPost, setSelectedJobPost] = useState(null);
  const [testType, setTestType] = useState('');
  const [questions, setQuestions] = useState([]);
  const [loading, setLoading] = useState(false);
  const [error, setError] = useState('');
  const [success, setSuccess] = useState(false);

  // 공고 리스트 불러오기
  useEffect(() => {
    const fetchJobPosts = async () => {
      try {
        const data = await getPublicJobPosts();
        setJobPosts(data);
      } catch (e) {
        setError('공고 목록 불러오기 실패: ' + (e?.message || '알 수 없는 오류'));
      }
    };
    fetchJobPosts();
  }, []);

  // 선택된 공고 정보 추출
  useEffect(() => {
    if (!selectedJobPostId) {
      setSelectedJobPost(null);
      return;
    }
    const found = jobPosts.find(j => String(j.id) === String(selectedJobPostId));
    setSelectedJobPost(found || null);
  }, [selectedJobPostId, jobPosts]);

  // 공고가 바뀔 때마다 질문/상태 초기화
  useEffect(() => {
    setQuestions([]);
    setTestType('');
    setSuccess(false);
    setError('');
  }, [selectedJobPostId]);

  // 문제 생성 요청
  const handleGenerate = async () => {
    if (!selectedJobPostId) return;
    setLoading(true);
    setError('');
    setSuccess(false);
    try {
      const res = await generateWrittenTest({ jobPostId: selectedJobPostId });
      setQuestions(res.questions);
      setTestType(res.testType);
    } catch (e) {
      setError('문제 생성 실패: ' + (e?.message || '알 수 없는 오류'));
    } finally {
      setLoading(false);
    }
  };

  // 문제 제출 요청
  const handleSubmit = async (editedQuestions) => {
    setLoading(true);
    setError('');
    setSuccess(false);
    try {
      await submitWrittenTest({ jobPostId: selectedJobPostId, questions: editedQuestions });
      setSuccess(true);
    } catch (e) {
      setError('문제 제출 실패: ' + (e?.message || '알 수 없는 오류'));
    } finally {
      setLoading(false);
    }
  };

  return (
<<<<<<< HEAD
    <div className="min-h-screen flex flex-col bg-[#eef6ff]">
      <Navbar />
      <div className="flex-1 flex">
        {/* 사이드바 */}
        <ViewPostSidebar jobPost={selectedJobPost} />
        
        {/* 메인 콘텐츠 */}
        <div className="flex-1 ml-[90px] transition-all duration-300">
          <div className="flex justify-center items-start py-20">
            <div className="w-full max-w-4xl bg-white rounded-xl shadow-lg p-10 mt-8 max-h-[90vh] overflow-y-auto">
              <button
                className="mb-6 px-4 py-2 rounded bg-gray-200 hover:bg-gray-300 text-gray-800 font-medium"
                onClick={() => navigate(-1)}
=======
    <Layout>
      <ViewPostSidebar jobPost={selectedJobPost} />
      <div className="min-h-screen bg-[#eef6ff] py-8 px-4" style={{ marginLeft: 90 }}>
        <div className="max-w-4xl mx-auto">
          <div className="w-full bg-white rounded-xl shadow-lg p-10">
            <h1 className="text-3xl font-bold mb-6 text-center">필기 문제 생성/제출</h1>
          <div className="flex flex-col md:flex-row md:items-end md:gap-6 mb-6">
            <div className="flex-1 mb-4 md:mb-0">
              <label className="block mb-1 font-medium">공고 선택</label>
              <select
                className="w-full border rounded p-2"
                value={selectedJobPostId}
                onChange={e => setSelectedJobPostId(e.target.value)}
                disabled={loading || jobPosts.length === 0}
>>>>>>> 7aee9987
              >
                ← 뒤로 가기
              </button>
              <h1 className="text-3xl font-bold mb-6 text-center">필기 문제 생성/제출</h1>
              <div className="flex flex-col md:flex-row md:items-end md:gap-6 mb-6">
                <div className="flex-1 mb-4 md:mb-0">
                  <label className="block mb-1 font-medium">공고 선택</label>
                  <select
                    className="w-full border rounded p-2"
                    value={selectedJobPostId}
                    onChange={e => setSelectedJobPostId(e.target.value)}
                    disabled={loading || jobPosts.length === 0}
                  >
                    <option value="">공고를 선택하세요</option>
                    {jobPosts.map(j => (
                      <option key={j.id} value={j.id}>
                        {j.title}{j.department ? ` (${j.department})` : ''}
                      </option>
                    ))}
                  </select>
                </div>
                <button
                  className="bg-blue-500 text-white px-6 py-2 rounded hover:bg-blue-600 min-w-[160px]"
                  onClick={handleGenerate}
                  disabled={loading || !selectedJobPostId}
                >
                  {loading ? '생성 중...' : 'AI로 문제 생성하기'}
                </button>
              </div>
              {selectedJobPost && (
                <div className="mb-4 text-gray-700 text-center">
                  공고: <b>{selectedJobPost.title}</b>{selectedJobPost.department ? ` (${selectedJobPost.department})` : ''}
                </div>
              )}
              {error && <div className="text-red-500 mb-4 text-center">{error}</div>}
              {success && <div className="text-green-600 mb-4 text-center">문제 제출이 완료되었습니다!</div>}
              {questions.length > 0 && (
                <div className="mt-8 pb-8">
                  <WrittenTestEditor
                    questions={questions}
                    testType={testType}
                    onSubmit={handleSubmit}
                    loading={loading}
                  />
                </div>
              )}
            </div>
          </div>
<<<<<<< HEAD
=======
          {selectedJobPost && (
            <div className="mb-4 text-gray-700 text-center">
              공고: <b>{selectedJobPost.title}</b>{selectedJobPost.department ? ` (${selectedJobPost.department})` : ''}
            </div>
          )}
          {error && <div className="text-red-500 mb-4 text-center">{error}</div>}
          {success && <div className="text-green-600 mb-4 text-center">문제 제출이 완료되었습니다!</div>}
          {questions.length > 0 && (
            <div className="mt-8">
              <WrittenTestEditor
                questions={questions}
                testType={testType}
                onSubmit={handleSubmit}
                loading={loading}
              />
            </div>
          )}
          </div>
>>>>>>> 7aee9987
        </div>
      </div>
    </Layout>
  );
};

export default WrittenTestGenerator; <|MERGE_RESOLUTION|>--- conflicted
+++ resolved
@@ -6,7 +6,6 @@
 import { generateWrittenTest, submitWrittenTest } from '../../api/writtenTestApi';
 import { getPublicJobPosts } from '../../api/jobApi';
 import Layout from '../../layout/Layout';
-import ViewPostSidebar from '../../components/ViewPostSidebar';
 
 const WrittenTestGenerator = () => {
   const navigate = useNavigate();
@@ -83,105 +82,61 @@
   };
 
   return (
-<<<<<<< HEAD
-    <div className="min-h-screen flex flex-col bg-[#eef6ff]">
-      <Navbar />
-      <div className="flex-1 flex">
-        {/* 사이드바 */}
-        <ViewPostSidebar jobPost={selectedJobPost} />
-        
-        {/* 메인 콘텐츠 */}
-        <div className="flex-1 ml-[90px] transition-all duration-300">
-          <div className="flex justify-center items-start py-20">
-            <div className="w-full max-w-4xl bg-white rounded-xl shadow-lg p-10 mt-8 max-h-[90vh] overflow-y-auto">
-              <button
-                className="mb-6 px-4 py-2 rounded bg-gray-200 hover:bg-gray-300 text-gray-800 font-medium"
-                onClick={() => navigate(-1)}
-=======
     <Layout>
       <ViewPostSidebar jobPost={selectedJobPost} />
       <div className="min-h-screen bg-[#eef6ff] py-8 px-4" style={{ marginLeft: 90 }}>
         <div className="max-w-4xl mx-auto">
           <div className="w-full bg-white rounded-xl shadow-lg p-10">
+            <button
+              className="mb-6 px-4 py-2 rounded bg-gray-200 hover:bg-gray-300 text-gray-800 font-medium"
+              onClick={() => navigate(-1)}
+            >
+              ← 뒤로 가기
+            </button>
             <h1 className="text-3xl font-bold mb-6 text-center">필기 문제 생성/제출</h1>
-          <div className="flex flex-col md:flex-row md:items-end md:gap-6 mb-6">
-            <div className="flex-1 mb-4 md:mb-0">
-              <label className="block mb-1 font-medium">공고 선택</label>
-              <select
-                className="w-full border rounded p-2"
-                value={selectedJobPostId}
-                onChange={e => setSelectedJobPostId(e.target.value)}
-                disabled={loading || jobPosts.length === 0}
->>>>>>> 7aee9987
+            <div className="flex flex-col md:flex-row md:items-end md:gap-6 mb-6">
+              <div className="flex-1 mb-4 md:mb-0">
+                <label className="block mb-1 font-medium">공고 선택</label>
+                <select
+                  className="w-full border rounded p-2"
+                  value={selectedJobPostId}
+                  onChange={e => setSelectedJobPostId(e.target.value)}
+                  disabled={loading || jobPosts.length === 0}
+                >
+                  <option value="">공고를 선택하세요</option>
+                  {jobPosts.map(j => (
+                    <option key={j.id} value={j.id}>
+                      {j.title}{j.department ? ` (${j.department})` : ''}
+                    </option>
+                  ))}
+                </select>
+              </div>
+              <button
+                className="bg-blue-500 text-white px-6 py-2 rounded hover:bg-blue-600 min-w-[160px]"
+                onClick={handleGenerate}
+                disabled={loading || !selectedJobPostId}
               >
-                ← 뒤로 가기
+                {loading ? '생성 중...' : 'AI로 문제 생성하기'}
               </button>
-              <h1 className="text-3xl font-bold mb-6 text-center">필기 문제 생성/제출</h1>
-              <div className="flex flex-col md:flex-row md:items-end md:gap-6 mb-6">
-                <div className="flex-1 mb-4 md:mb-0">
-                  <label className="block mb-1 font-medium">공고 선택</label>
-                  <select
-                    className="w-full border rounded p-2"
-                    value={selectedJobPostId}
-                    onChange={e => setSelectedJobPostId(e.target.value)}
-                    disabled={loading || jobPosts.length === 0}
-                  >
-                    <option value="">공고를 선택하세요</option>
-                    {jobPosts.map(j => (
-                      <option key={j.id} value={j.id}>
-                        {j.title}{j.department ? ` (${j.department})` : ''}
-                      </option>
-                    ))}
-                  </select>
-                </div>
-                <button
-                  className="bg-blue-500 text-white px-6 py-2 rounded hover:bg-blue-600 min-w-[160px]"
-                  onClick={handleGenerate}
-                  disabled={loading || !selectedJobPostId}
-                >
-                  {loading ? '생성 중...' : 'AI로 문제 생성하기'}
-                </button>
+            </div>
+            {selectedJobPost && (
+              <div className="mb-4 text-gray-700 text-center">
+                공고: <b>{selectedJobPost.title}</b>{selectedJobPost.department ? ` (${selectedJobPost.department})` : ''}
               </div>
-              {selectedJobPost && (
-                <div className="mb-4 text-gray-700 text-center">
-                  공고: <b>{selectedJobPost.title}</b>{selectedJobPost.department ? ` (${selectedJobPost.department})` : ''}
-                </div>
-              )}
-              {error && <div className="text-red-500 mb-4 text-center">{error}</div>}
-              {success && <div className="text-green-600 mb-4 text-center">문제 제출이 완료되었습니다!</div>}
-              {questions.length > 0 && (
-                <div className="mt-8 pb-8">
-                  <WrittenTestEditor
-                    questions={questions}
-                    testType={testType}
-                    onSubmit={handleSubmit}
-                    loading={loading}
-                  />
-                </div>
-              )}
-            </div>
+            )}
+            {error && <div className="text-red-500 mb-4 text-center">{error}</div>}
+            {success && <div className="text-green-600 mb-4 text-center">문제 제출이 완료되었습니다!</div>}
+            {questions.length > 0 && (
+              <div className="mt-8">
+                <WrittenTestEditor
+                  questions={questions}
+                  testType={testType}
+                  onSubmit={handleSubmit}
+                  loading={loading}
+                />
+              </div>
+            )}
           </div>
-<<<<<<< HEAD
-=======
-          {selectedJobPost && (
-            <div className="mb-4 text-gray-700 text-center">
-              공고: <b>{selectedJobPost.title}</b>{selectedJobPost.department ? ` (${selectedJobPost.department})` : ''}
-            </div>
-          )}
-          {error && <div className="text-red-500 mb-4 text-center">{error}</div>}
-          {success && <div className="text-green-600 mb-4 text-center">문제 제출이 완료되었습니다!</div>}
-          {questions.length > 0 && (
-            <div className="mt-8">
-              <WrittenTestEditor
-                questions={questions}
-                testType={testType}
-                onSubmit={handleSubmit}
-                loading={loading}
-              />
-            </div>
-          )}
-          </div>
->>>>>>> 7aee9987
         </div>
       </div>
     </Layout>
