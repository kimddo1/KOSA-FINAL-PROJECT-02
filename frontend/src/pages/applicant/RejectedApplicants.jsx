import React, { useState, useEffect } from 'react';
import Layout from '../../layout/Layout';
import { FaRegStar, FaStar, FaCalendarAlt, FaEnvelope } from 'react-icons/fa';
import { useParams, useNavigate } from 'react-router-dom';
import api from '../../api/api';
<<<<<<< HEAD
import ViewPostSidebar from '../../components/ViewPostSidebar';
=======
import PassReasonCard from '../../components/PassReasonCard';
>>>>>>> 284c1c8f

export default function RejectedApplicants() {
  const [rejectedApplicants, setRejectedApplicants] = useState([]);
  const [bookmarkedList, setBookmarkedList] = useState([]);
  const [loading, setLoading] = useState(true);
  const [error, setError] = useState(null);
  const [currentPage, setCurrentPage] = useState(1);
  const PAGE_SIZE = 10;
  const { jobPostId } = useParams();
  const navigate = useNavigate();
<<<<<<< HEAD
  const [jobPost, setJobPost] = useState(null);
  const [jobPostLoading, setJobPostLoading] = useState(true);
=======
  const [splitMode, setSplitMode] = useState(false);
  const [selectedApplicant, setSelectedApplicant] = useState(null);
>>>>>>> 284c1c8f

  useEffect(() => {
    const fetchApplicants = async () => {
      try {
        const res = await api.get(`/applications/job/${jobPostId}/applicants`);
        const data = res.data;
        const filtered = data.filter(app => app.status === 'REJECTED');
        setRejectedApplicants(filtered);
        setBookmarkedList(filtered.map(app => app.isBookmarked === 'Y'));
        setCurrentPage(1); // 페이지 이동 시 초기화
        setLoading(false);
      } catch (err) {
        console.error('Error fetching rejected applicants:', err);
        setError('불합격자 목록을 불러올 수 없습니다.');
        setLoading(false);
      }
    };

    const fetchJobPost = async () => {
      setJobPostLoading(true);
      try {
        const res = await api.get(`/company/jobposts/${jobPostId}`);
        setJobPost(res.data);
      } catch (err) {
        setJobPost(null);
      } finally {
        setJobPostLoading(false);
      }
    };

    if (jobPostId) {
      fetchApplicants();
      fetchJobPost();
    }
  }, [jobPostId]);

  const calculateAge = (birthDate) => {
    if (!birthDate) return 'N/A';
    const today = new Date();
    const birth = new Date(birthDate);
    let age = today.getFullYear() - birth.getFullYear();
    const monthDiff = today.getMonth() - birth.getMonth();
    
    if (monthDiff < 0 || (monthDiff === 0 && today.getDate() < birth.getDate())) {
      age--;
    }
    
    return age;
  };

<<<<<<< HEAD
  if (loading || jobPostLoading) {
=======
  const totalPages = Math.ceil(rejectedApplicants.length / PAGE_SIZE);
  const pagedApplicants = rejectedApplicants.slice((currentPage-1)*PAGE_SIZE, currentPage*PAGE_SIZE);

  const handleApplicantClick = (applicant) => {
    setSelectedApplicant(applicant);
    setSplitMode(true);
  };
  const handleBackToList = () => {
    setSplitMode(false);
    setSelectedApplicant(null);
  };

  if (loading) {
>>>>>>> 284c1c8f
    return (
      <Layout>
        <ViewPostSidebar jobPost={jobPost} />
        <div className="h-screen flex items-center justify-center">
          <div className="text-xl">로딩 중...</div>
        </div>
      </Layout>
    );
  }

  if (error) {
    return (
      <Layout>
        <ViewPostSidebar jobPost={jobPost} />
        <div className="h-screen flex items-center justify-center">
          <div className="text-xl text-red-500">{error}</div>
        </div>
      </Layout>
    );
  }

  return (
    <Layout>
      <ViewPostSidebar jobPost={jobPost} />
      <div className="h-screen flex flex-col" style={{ marginLeft: 90 }}>
        {/* Title Box */}
        <div className="bg-white dark:bg-gray-800 shadow px-8 py-4 flex items-center justify-between">
          <div className="text-lg font-semibold text-gray-700 dark:text-gray-300">
            서류 불합격자 명단
          </div>
          <button
            onClick={() => navigate(`/applicantlist/${jobPostId}`)}
            className="px-4 py-2 bg-blue-500 text-white rounded hover:bg-blue-600 transition-colors"
          >
            목록으로 돌아가기
          </button>
        </div>

        {/* Main Content Area */}
        <div className="flex-1 p-6 overflow-hidden">
          <div className={`w-full h-full ${splitMode ? 'flex gap-6' : ''}`}> 
            {/* Left Panel - Applicant List */}
            <div className={`${splitMode ? 'w-1/2 min-h-[600px]' : 'w-full'} h-auto`}>
              {/* Filter Tabs + Sort Button */}
              <div className="flex justify-between items-center mb-4">
                <div className="flex gap-2">
                  <button className="px-4 py-2 rounded bg-blue-500 text-white font-semibold">적합</button>
                  <button className="px-4 py-2 rounded bg-red-500 text-white font-semibold">부적합</button>
                  <button className="px-4 py-2 rounded bg-gray-300 text-gray-700 font-semibold">제외</button>
                </div>
                <button className="text-sm text-gray-700 bg-white border border-gray-300 px-3 py-1 rounded shadow-sm hover:bg-gray-100">
                  점수 정렬
                </button>
              </div>

              {/* Applicant Grid */}
              <div className="grid grid-cols-2 gap-4 overflow-y-auto max-h-[calc(100vh-200px)]">
                {pagedApplicants.map((applicant, i) => (
                  <div
                    key={applicant.id}
                    className="relative bg-white dark:bg-gray-800 rounded-3xl border border-gray-200 p-4 flex items-center gap-4 cursor-pointer"
                    style={{ borderRadius: '1.5rem' }}
                    onClick={() => handleApplicantClick(applicant)}
                  >
                    {/* 번호 */}
                    <div className="absolute top-2 left-2 text-xs font-bold text-blue-600">{i + 1}</div>
                    {/* 즐겨찾기 별 버튼 */}
                    <button className="absolute top-2 right-2 text-xl">
                      {bookmarkedList[i] ? (
                        <FaStar className="text-yellow-400" />
                      ) : (
                        <FaRegStar className="text-gray-400" />
                      )}
                    </button>
                    {/* 프로필 이미지 */}
                    <div className="w-12 h-12 rounded-full bg-gray-300 flex items-center justify-center">
                      <i className="fa-solid fa-user text-white text-xl" />
                    </div>
                    {/* 중앙 텍스트 정보 */}
                    <div className="flex flex-col flex-grow">
                      <div className="text-xs text-gray-500 dark:text-gray-400 text-right">
                        {new Date(applicant.appliedAt).toLocaleDateString()}
                      </div>
                      <div className="text-lg font-semibold text-gray-800 dark:text-white">
                        {applicant.name} ({calculateAge(applicant.birthDate)}세)
                      </div>
                      <div className="text-sm text-gray-500 dark:text-gray-400">
                        {applicant.applicationSource || 'DIRECT'}
                      </div>
                    </div>
                    {/* 점수 원 */}
                    <div className="w-16 h-16 border-2 border-blue-300 rounded-full flex items-center justify-center text-sm font-bold text-gray-800 dark:text-white">
                      {applicant.score || 0}점
                    </div>
                  </div>
                ))}
              </div>
              {/* 페이지네이션 버튼 */}
              {totalPages > 1 && (
                <div className="flex justify-center mt-4 gap-2">
                  {Array.from({ length: totalPages }, (_, idx) => (
                    <button
                      key={idx}
                      className={`px-3 py-1 rounded ${currentPage === idx+1 ? 'bg-blue-500 text-white' : 'bg-gray-200'}`}
                      onClick={() => setCurrentPage(idx+1)}
                    >
                      {idx+1}
                    </button>
                  ))}
                </div>
              )}
            </div>
            {/* Right Panel - Fail Reason Detail */}
            {splitMode && (
              <div className="w-1/2">
                <PassReasonCard 
                  applicant={selectedApplicant} 
                  onBack={handleBackToList}
                />
              </div>
            )}
          </div>
        </div>
        {/* Floating Action Buttons */}Add commentMore actions
        <div className="fixed bottom-8 right-8 flex flex-row gap-4 z-50">
          <button className="w-14 h-14 flex items-center justify-center rounded-full bg-green-500 text-white shadow-lg hover:bg-green-600 transition text-2xl"
            onClick={() => navigate('/email')}>
            <FaEnvelope />
          </button>
        </div>
      </div>
    </Layout>
  );
}<|MERGE_RESOLUTION|>--- conflicted
+++ resolved
@@ -3,11 +3,8 @@
 import { FaRegStar, FaStar, FaCalendarAlt, FaEnvelope } from 'react-icons/fa';
 import { useParams, useNavigate } from 'react-router-dom';
 import api from '../../api/api';
-<<<<<<< HEAD
 import ViewPostSidebar from '../../components/ViewPostSidebar';
-=======
 import PassReasonCard from '../../components/PassReasonCard';
->>>>>>> 284c1c8f
 
 export default function RejectedApplicants() {
   const [rejectedApplicants, setRejectedApplicants] = useState([]);
@@ -18,13 +15,10 @@
   const PAGE_SIZE = 10;
   const { jobPostId } = useParams();
   const navigate = useNavigate();
-<<<<<<< HEAD
+  const [splitMode, setSplitMode] = useState(false);
+  const [selectedApplicant, setSelectedApplicant] = useState(null);
   const [jobPost, setJobPost] = useState(null);
   const [jobPostLoading, setJobPostLoading] = useState(true);
-=======
-  const [splitMode, setSplitMode] = useState(false);
-  const [selectedApplicant, setSelectedApplicant] = useState(null);
->>>>>>> 284c1c8f
 
   useEffect(() => {
     const fetchApplicants = async () => {
@@ -75,9 +69,6 @@
     return age;
   };
 
-<<<<<<< HEAD
-  if (loading || jobPostLoading) {
-=======
   const totalPages = Math.ceil(rejectedApplicants.length / PAGE_SIZE);
   const pagedApplicants = rejectedApplicants.slice((currentPage-1)*PAGE_SIZE, currentPage*PAGE_SIZE);
 
@@ -91,7 +82,6 @@
   };
 
   if (loading) {
->>>>>>> 284c1c8f
     return (
       <Layout>
         <ViewPostSidebar jobPost={jobPost} />
