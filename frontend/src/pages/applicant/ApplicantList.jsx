--- conflicted
+++ resolved
@@ -426,12 +426,9 @@
               bookmarkedList={bookmarkedList}
               toggleBookmark={toggleBookmark}
               calculateAge={calculateAge}
-<<<<<<< HEAD
-=======
               onFilteredApplicantsChange={setFilteredApplicants}
               onBatchReEvaluate={handleBatchReEvaluate}
               loading={loading}
->>>>>>> ad3dccac
             />
           </div>
 
