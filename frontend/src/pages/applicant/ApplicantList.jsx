import React, { useState, useEffect } from 'react';
import Layout from '../../layout/Layout';
import { FaRegStar, FaStar } from 'react-icons/fa';
import { IoArrowBack } from 'react-icons/io5';
import { FcComboChart } from 'react-icons/fc';
import { useAuth } from '../../context/AuthContext';
import { ROLES } from '../../constants/roles';
import SettingsMenu, { getDefaultSettingsButton } from '../../components/SettingsMenu';
import ApplicantListLeft from './ApplicantListLeft';
import ResumeCard from '../../components/ResumeCard';
import { useNavigate, useParams, Link } from 'react-router-dom';
import api from '../../api/api';
<<<<<<< HEAD
import ViewPostSidebar from '../../components/ViewPostSidebar';
=======
import Button from '@mui/material/Button';
import Modal from '@mui/material/Modal';
import Box from '@mui/material/Box';
import { BarChart, Bar, XAxis, YAxis, Tooltip, ResponsiveContainer, CartesianGrid, PieChart, Pie, Cell } from 'recharts';
import IconButton from '@mui/material/IconButton';
import ArrowBackIosNew from '@mui/icons-material/ArrowBackIosNew';
import ArrowForwardIos from '@mui/icons-material/ArrowForwardIos';
>>>>>>> df93912e

export default function ApplicantList() {
  const [bookmarkedList, setBookmarkedList] = useState([]);
  const [selectedApplicant, setSelectedApplicant] = useState(null);
  const [selectedApplicantIndex, setSelectedApplicantIndex] = useState(null);
  const [splitMode, setSplitMode] = useState(false);
  const [applicants, setApplicants] = useState([]);
  const [filteredApplicants, setFilteredApplicants] = useState([]);
  const [resume, setResume] = useState(null);
  const [waitingApplicants, setWaitingApplicants] = useState([]);
  const [passedCount, setPassedCount] = useState(0);
  const [rejectedCount, setRejectedCount] = useState(0);
  const [headcount, setHeadcount] = useState(0);
  const [loading, setLoading] = useState(true);
  const [error, setError] = useState(null);
  const { user } = useAuth();
  const isAdminOrManager = user && (user.role === ROLES.ADMIN || user.role === ROLES.MANAGER);
  const navigate = useNavigate();
  const { jobPostId } = useParams();
  const [jobPost, setJobPost] = useState(null);
  const [jobPostLoading, setJobPostLoading] = useState(true);
  const [expanded, setExpanded] = useState(null);
<<<<<<< HEAD
=======
  const [modalOpen, setModalOpen] = useState(false);
  const [slideIndex, setSlideIndex] = useState(0);
>>>>>>> df93912e
  
  // jobPostId가 없으면 기본값 사용
  const effectiveJobPostId = jobPostId;

  const toggleExpand = (applicantId) => {
    setExpanded(expanded === applicantId ? null : applicantId);
  };

  useEffect(() => {
    const fetchData = async () => {
      setLoading(true);
      setError(null);
      try {
        const [appRes, postRes, appDetailRes] = await Promise.all([
        api.get(`/applications/job/${effectiveJobPostId}/applicants`),
        api.get(`/company/jobposts/${effectiveJobPostId}`)
        ]);
        const applicants = appRes.data;
        setApplicants(applicants);
        setWaitingApplicants(applicants.filter(app => app.status === 'WAITING'));
        setPassedCount(applicants.filter(app => app.status === 'PASSED').length);
        setRejectedCount(applicants.filter(app => app.status === 'REJECTED').length);
        setBookmarkedList(applicants.map(app => app.isBookmarked === 'Y'));
        setHeadcount(postRes.data?.headcount ?? 0);
      } catch (err) {
        console.error('지원자/공고 데이터 불러오기 실패:', err);
        setError('지원자 또는 공고 정보를 불러올 수 없습니다.');
      } finally {
        setLoading(false);
      }
    };

    if (effectiveJobPostId) fetchData();
  }, [effectiveJobPostId]);

<<<<<<< HEAD
  useEffect(() => {
    const fetchJobPost = async () => {
      setJobPostLoading(true);
      try {
        const res = await api.get(`/company/jobposts/${jobPostId}`);
        setJobPost(res.data);
      } catch (err) {
        setJobPost(null);
      } finally {
        setJobPostLoading(false);
      }
    };
    if (jobPostId) fetchJobPost();
  }, [jobPostId]);
=======
  // applicants 데이터 샘플 콘솔 출력
  useEffect(() => {
    if (applicants.length > 0) {
      console.log("applicants 샘플:", applicants.slice(0, 3));
      applicants.slice(0, 3).forEach(app => {
        console.log("birthDate:", app.birthDate, "typeof:", typeof app.birthDate);
      });
    }
  }, [applicants]);

  useEffect(() => {
    if (applicants.length > 0) {
      console.log("applicants gender 샘플:", applicants.map(a => a.gender));
      console.log("getGenderStats:", getGenderStats(applicants));
    }
  }, [applicants]);
>>>>>>> df93912e

  const handleDelete = async () => {
    if (window.confirm('이 지원자를 삭제하시겠습니까?')) {
      try {
        await api.delete(`/applications/${selectedApplicant.id}`);
        alert('지원자가 삭제되었습니다.');
        navigate(-1);
      } catch (err) {
        console.error('Error deleting applicant:', err);
        alert('지원자 삭제 중 오류가 발생했습니다.');
      }
    }
  };

  const handleEdit = () => {
    navigate(`/editpost/${effectiveJobPostId}`);
  };

  const settingsButton = getDefaultSettingsButton({
    onEdit: handleEdit,
    onDelete: handleDelete,
    isVisible: isAdminOrManager
  });

  const toggleBookmark = async (index) => {
    try {
      const applicant = applicants[index];
      const newBookmarkStatus = bookmarkedList[index] ? 'N' : 'Y';

      await api.patch(`/applications/${applicant.id}/bookmark`, {
        isBookmarked: newBookmarkStatus
      });

      const updated = [...bookmarkedList];
      updated[index] = !updated[index];
      setBookmarkedList(updated);
    } catch (error) {
      console.error('Error toggling bookmark:', error);
      alert('즐겨찾기 상태 변경 중 오류가 발생했습니다.');
    }
  };

  const handleSkip = () => {
    if (selectedApplicantIndex === null || filteredApplicants.length === 0) return;
    
    const currentFilteredIndex = filteredApplicants.findIndex(
      app => app.id === applicants[selectedApplicantIndex].id
    );
    
    const nextFilteredIndex = (currentFilteredIndex + 1) % filteredApplicants.length;
    const nextApplicant = filteredApplicants[nextFilteredIndex];
    
    const nextGlobalIndex = applicants.findIndex(app => app.id === nextApplicant.id);
    
    handleApplicantClick(nextApplicant, nextGlobalIndex);
  };

  // 지원자 클릭 시 실행되는 함수 （ 이력서 상세 보기－ 열림 ）
  const handleApplicantClick = async (applicant, index) => {
    setSelectedApplicantIndex(index);
    setResume(null);
    try {
      console.log("지원서 상세 요청 - applicationId:", applicant.id);
      const res = await api.get(`/applications/${applicant.id}`);
      console.log("지원서 상세 응답:", res.data);
      setResume(res.data); // 혹은 setResume(res.data) 구조에 따라

      console.log("res.data", res.data);

      setSelectedApplicant(applicant);
      setSplitMode(true);
    } catch (err) {
      console.error("지원서 상세 불러오기 실패:", err.response?.data || err.message);
      console.error("에러 상태:", err.response?.status);
      console.error("전체 에러:", err);
    }
  };

  // 지원서가 열렸을 때, 상세 페이지 닫는 함수
  const handleCloseDetailedView = () => {
    console.log("상세 페이지 닫기 호출됨");
    setSplitMode(false);             // splitMode를 false
    setSelectedApplicant(null);      // 선택된 지원자 정보 초기화
    setResume(null);                 // 이력서 정보 초기화
    setSelectedApplicantIndex(null); // 선택된 인덱스 초기화 (선택 표시 해제)
  };


  const handleBack = () => {
    setSplitMode(false);
    setSelectedApplicantIndex(null);
  };

  // const selectedApplicant = selectedApplicantIndex !== null ? applicants[selectedApplicantIndex] : null;

  const calculateAge = (birthDate) => {
    if (!birthDate) return 'N/A';
    const today = new Date();
    const birth = new Date(birthDate);
    let age = today.getFullYear() - birth.getFullYear();
    const monthDiff = today.getMonth() - birth.getMonth();

    if (monthDiff < 0 || (monthDiff === 0 && today.getDate() < birth.getDate())) {
      age--;
    }

    return age;
  };

<<<<<<< HEAD
  if (loading || jobPostLoading) {
=======
  // 나이대별 지원자 수 집계 함수 (범주 고정, 모든 범주 항상 표시)
  const getAgeGroupStats = (applicants) => {
    const now = new Date();
    const getAge = (birth) => {
      if (!birth) return null;
      const birthDate = new Date(birth);
      if (isNaN(birthDate.getTime())) {
        console.log("Invalid birthDate:", birth);
        return null;
      }
      let age = now.getFullYear() - birthDate.getFullYear();
      const m = now.getMonth() - birthDate.getMonth();
      if (m < 0 || (m === 0 && now.getDate() < birthDate.getDate())) age--;
      return age;
    };
    const AGE_GROUPS = [
      { label: '20대초반', min: 20, max: 23 },
      { label: '20대중반', min: 24, max: 26 },
      { label: '20대후반', min: 27, max: 29 },
      { label: '30대초반', min: 30, max: 33 },
      { label: '30대중반', min: 34, max: 36 },
      { label: '30대후반', min: 37, max: 39 },
      { label: '40대', min: 40, max: 49 },
      { label: '50대이상', min: 50, max: 150 },
    ];
    // 모든 범주를 0으로 초기화
    const stats = AGE_GROUPS.map(g => ({ name: g.label, count: 0 }));
    applicants.forEach(app => {
      const birth = app.birthDate || app.birthdate || app.birthday;
      const age = getAge(birth);
      if (age === null) return;
      for (let i = 0; i < AGE_GROUPS.length; i++) {
        const g = AGE_GROUPS[i];
        if (age >= g.min && age <= g.max) {
          stats[i].count++;
          break;
        }
      }
    });
    return stats;
  };

  // 성별 통계 집계 함수
  const getGenderStats = (applicants) => {
    const male = applicants.filter(a => a.gender === 'M').length;
    const female = applicants.filter(a => a.gender === 'F').length;
    return [
      { name: '남성', value: male },
      { name: '여성', value: female }
    ];
  };

  const GENDER_COLORS = ['#42a5f5', '#f06292'];

  // 학력 통계 집계 함수
  const getEducationStats = (applicants) => {
    let high = 0, college = 0, master = 0;
    applicants.forEach(a => {
      let level = null;
      if (a.educations && a.educations.length > 0) {
        const degrees = a.educations.map(e => (e.degree || '').toLowerCase());
        if (degrees.some(d => d.includes('석사') || d.includes('박사') || d.includes('phd') || d.includes('master'))) {
          level = '석사이상';
        } else if (degrees.some(d => d.includes('학사') || d.includes('대졸') || d.includes('bachelor'))) {
          level = '대졸';
        } else if (degrees.some(d => d.includes('고등학교') || d.includes('고졸') || d.includes('high'))) {
          level = '고졸';
        }
      }
      if (level === '석사이상') master++;
      else if (level === '대졸') college++;
      else if (level === '고졸') high++;
    });
    return [
      { name: '고졸', value: high },
      { name: '대졸', value: college },
      { name: '석사이상', value: master }
    ];
  };
  const EDU_COLORS = ['#ffd54f', '#4fc3f7', '#ab47bc'];

  if (loading) {
>>>>>>> df93912e
    return (
      <Layout settingsButton={settingsButton}>
        <ViewPostSidebar jobPost={jobPost} />
        <div className="h-screen flex items-center justify-center">
          <div className="text-xl">로딩 중...</div>
        </div>
      </Layout>
    );
  }

  if (error) {
    return (
      <Layout settingsButton={settingsButton}>
        <ViewPostSidebar jobPost={jobPost} />
        <div className="h-screen flex items-center justify-center">
          <div className="text-xl text-red-500">{error}</div>
        </div>
      </Layout>
    );
  }

  return (
    <Layout settingsButton={settingsButton}>
      <ViewPostSidebar jobPost={jobPost} />
      <div className="h-screen flex flex-col" style={{ marginLeft: 90 }}>
        <div className="bg-white dark:bg-gray-800 shadow px-8 py-4 flex items-center justify-center">
          <div className="text-lg font-semibold text-gray-700 dark:text-gray-300">
            보안SW 개발자 신입/경력사원 모집 (<span className="text-blue-700 dark:text-blue-400">C, C++</span>) - 소프트웨어 개발자
          </div>
        </div>

        <div className="flex-1 flex gap-6 p-6 overflow-hidden">
          <div 
            className={`transition-[width] duration-500 ease-in-out ${splitMode ? 'w-[40%]' : 'w-[60%]'}`}
            style={{ minWidth: splitMode ? 320 : undefined }}
          >
            <ApplicantListLeft
              applicants={applicants}
              splitMode={splitMode}
              selectedApplicantIndex={selectedApplicantIndex}
              onSelectApplicant={handleApplicantClick}
              handleApplicantClick={handleApplicantClick}
              handleCloseDetailedView={handleCloseDetailedView}
              bookmarkedList={bookmarkedList}
              toggleBookmark={toggleBookmark}
              calculateAge={calculateAge}
              onFilteredApplicantsChange={setFilteredApplicants}
            />
          </div>

          <div
            className={`flex-1 bg-white dark:bg-gray-800 rounded-3xl shadow transition-all duration-500 ease-in-out`}
            style={{ minWidth: 400 }}
          >
            {splitMode && selectedApplicant ? (
              <div className="h-full flex flex-col">
                <div className="h-16 bg-white dark:bg-gray-800 border-b flex items-center px-4">
                  <button 
                    onClick={handleBack}
                    className="p-2 rounded-full hover:bg-gray-100 dark:hover:bg-gray-700 transition-colors"
                  >
                    <IoArrowBack className="text-2xl text-gray-600 dark:text-gray-300" />
                  </button>
                </div>
                {/*여기를 이력서로*/}
                <div className="flex-1 overflow-y-auto scrollbar-hide">
                  <ResumeCard resume={resume} onClick={handleApplicantClick}/>
                </div>

                <div className="p-4 border-t bg-white dark:bg-gray-800">
                  {/* 합격/불합격/건너뛰기 버튼 */}
                  <div className="flex justify-between items-center gap-4">
                    <button className="flex-1 py-3 rounded-full border-2 border-blue-400 text-blue-500 font-bold text-lg bg-white hover:bg-blue-50 transition">합격</button>
                    <button className="flex-1 py-3 rounded-full border-2 border-gray-400 text-gray-700 font-bold text-lg bg-white hover:bg-gray-50 transition" onClick={handleSkip}>건너뛰기</button>
                    <button className="flex-1 py-3 rounded-full border-2 border-red-400 text-red-500 font-bold text-lg bg-white hover:bg-red-50 transition">불합격</button>
                  </div>
                </div>
              </div>
            ) : (
              <div className="h-full flex flex-col">
                <div className="flex-1 overflow-y-auto scrollbar-hide">
                  <div className="flex flex-col items-center justify-center p-8">
                    <div className="text-center space-y-8">
                      <div className="text-4xl font-bold text-blue-600">오늘의 신규 지원자</div>
                      <div className="text-6xl font-bold text-gray-800 dark:text-white">
                        {waitingApplicants.filter(a => new Date(a.appliedAt).toDateString() === new Date().toDateString()).length}
                      </div>
                      <div className="text-2xl font-semibold text-gray-600 dark:text-gray-300">대기중인 지원자</div>
                      <div className="text-5xl font-bold text-gray-800 dark:text-white">{waitingApplicants.length}</div>
                      <div className="text-2xl font-semibold text-gray-600 dark:text-gray-300">미열람 지원자</div>
                      <div className="text-5xl font-bold text-gray-800 dark:text-white">{waitingApplicants.filter(a => !a.isViewed).length}</div>
                      <div className="flex justify-center w-full">
                        <Button
                          variant="outlined"
                          startIcon={<FcComboChart style={{ fontSize: 28 }} />}
                          onClick={() => setModalOpen(true)}
                          sx={{ mt: 3, px: 4, py: 1.5, fontWeight: 'bold', fontSize: '1rem', borderRadius: 2, borderColor: '#42a5f5', color: '#424242', background: '#fff', '&:hover': { background: '#e3f2fd', borderColor: '#42a5f5' } }}
                        >
                          통계 시각화
                        </Button>
                      </div>
                    </div>
                  </div>
                </div>

                <div className="p-4 border-t bg-white dark:bg-gray-800">
                  <div className="flex justify-center gap-4">
                    <button
                      onClick={() => navigate(`/passedapplicants/${effectiveJobPostId}`)}
                      className="w-40 border border-blue-600 text-blue-600 bg-transparent hover:bg-blue-600 hover:text-white px-3 py-3 rounded-lg font-bold text-base shadow transition"
                    >
                      서류 합격자 명단 ({passedCount}/{headcount})
                    </button>
                    <button
                      onClick={() => navigate(`/rejectedapplicants/${effectiveJobPostId}`)}
                      className="w-40 border border-red-600 text-red-600 bg-transparent hover:bg-red-600 hover:text-white px-1 py-3 rounded-lg font-bold text-base shadow transition"
                    >
                      서류 불합격자 명단 {rejectedCount}
                    </button>
                  </div>
                </div>
              </div>
            )}
          </div>
        </div>
      </div>
      <Modal
        open={modalOpen}
        onClose={() => setModalOpen(false)}
        aria-labelledby="stat-modal-title"
        aria-describedby="stat-modal-desc"
      >
        <Box
          sx={{
            position: 'absolute',
            top: '50%',
            left: '50%',
            transform: 'translate(-50%, -50%)',
            width: 800,
            bgcolor: 'background.paper',
            border: '2px solid #1976d2',
            boxShadow: 24,
            borderRadius: 3,
            p: 4,
          }}
        >
          <div className="flex items-center justify-between mb-4">
            <IconButton onClick={() => setSlideIndex(slideIndex - 1)} disabled={slideIndex === 0}>
              <ArrowBackIosNew />
            </IconButton>
            <h2 id="stat-modal-title" className="text-xl font-bold">
              {slideIndex === 0 ? '나이대별 지원자 수' : slideIndex === 1 ? '성별 지원자 비율' : '학력분포도'}
            </h2>
            <IconButton onClick={() => setSlideIndex(slideIndex + 1)} disabled={slideIndex === 2}>
              <ArrowForwardIos />
            </IconButton>
          </div>
          {slideIndex === 0 && (
            <ResponsiveContainer width="100%" height={300}>
              <BarChart data={getAgeGroupStats(applicants)} margin={{ top: 20, right: 30, left: 0, bottom: 5 }}>
                <CartesianGrid strokeDasharray="3 3" />
                <XAxis dataKey="name" />
                <YAxis allowDecimals={false} />
                <Tooltip />
                <Bar dataKey="count" fill="#42a5f5" radius={[6, 6, 0, 0]} />
              </BarChart>
            </ResponsiveContainer>
          )}
          {slideIndex === 1 && (
            <ResponsiveContainer width="100%" height={300}>
              <PieChart>
                <Pie
                  data={getGenderStats(applicants)}
                  dataKey="value"
                  nameKey="name"
                  cx="50%"
                  cy="50%"
                  outerRadius={100}
                  label
                >
                  {getGenderStats(applicants).map((entry, idx) => (
                    <Cell key={`cell-${idx}`} fill={GENDER_COLORS[idx % GENDER_COLORS.length]} />
                  ))}
                </Pie>
                <Tooltip />
              </PieChart>
            </ResponsiveContainer>
          )}
          {slideIndex === 2 && (
            <ResponsiveContainer width="100%" height={300}>
              <PieChart>
                <Pie
                  data={getEducationStats(applicants)}
                  dataKey="value"
                  nameKey="name"
                  cx="50%"
                  cy="50%"
                  outerRadius={100}
                  label
                >
                  {getEducationStats(applicants).map((entry, idx) => (
                    <Cell key={`cell-edu-${idx}`} fill={EDU_COLORS[idx % EDU_COLORS.length]} />
                  ))}
                </Pie>
                <Tooltip />
              </PieChart>
            </ResponsiveContainer>
          )}
          <div className="flex justify-center mt-4">
            <Button onClick={() => setModalOpen(false)} variant="contained">닫기</Button>
          </div>
        </Box>
      </Modal>
    </Layout>
  );
}<|MERGE_RESOLUTION|>--- conflicted
+++ resolved
@@ -10,9 +10,7 @@
 import ResumeCard from '../../components/ResumeCard';
 import { useNavigate, useParams, Link } from 'react-router-dom';
 import api from '../../api/api';
-<<<<<<< HEAD
 import ViewPostSidebar from '../../components/ViewPostSidebar';
-=======
 import Button from '@mui/material/Button';
 import Modal from '@mui/material/Modal';
 import Box from '@mui/material/Box';
@@ -20,7 +18,6 @@
 import IconButton from '@mui/material/IconButton';
 import ArrowBackIosNew from '@mui/icons-material/ArrowBackIosNew';
 import ArrowForwardIos from '@mui/icons-material/ArrowForwardIos';
->>>>>>> df93912e
 
 export default function ApplicantList() {
   const [bookmarkedList, setBookmarkedList] = useState([]);
@@ -43,11 +40,8 @@
   const [jobPost, setJobPost] = useState(null);
   const [jobPostLoading, setJobPostLoading] = useState(true);
   const [expanded, setExpanded] = useState(null);
-<<<<<<< HEAD
-=======
   const [modalOpen, setModalOpen] = useState(false);
   const [slideIndex, setSlideIndex] = useState(0);
->>>>>>> df93912e
   
   // jobPostId가 없으면 기본값 사용
   const effectiveJobPostId = jobPostId;
@@ -83,22 +77,7 @@
     if (effectiveJobPostId) fetchData();
   }, [effectiveJobPostId]);
 
-<<<<<<< HEAD
-  useEffect(() => {
-    const fetchJobPost = async () => {
-      setJobPostLoading(true);
-      try {
-        const res = await api.get(`/company/jobposts/${jobPostId}`);
-        setJobPost(res.data);
-      } catch (err) {
-        setJobPost(null);
-      } finally {
-        setJobPostLoading(false);
-      }
-    };
-    if (jobPostId) fetchJobPost();
-  }, [jobPostId]);
-=======
+
   // applicants 데이터 샘플 콘솔 출력
   useEffect(() => {
     if (applicants.length > 0) {
@@ -115,7 +94,6 @@
       console.log("getGenderStats:", getGenderStats(applicants));
     }
   }, [applicants]);
->>>>>>> df93912e
 
   const handleDelete = async () => {
     if (window.confirm('이 지원자를 삭제하시겠습니까?')) {
@@ -225,9 +203,6 @@
     return age;
   };
 
-<<<<<<< HEAD
-  if (loading || jobPostLoading) {
-=======
   // 나이대별 지원자 수 집계 함수 (범주 고정, 모든 범주 항상 표시)
   const getAgeGroupStats = (applicants) => {
     const now = new Date();
@@ -310,7 +285,6 @@
   const EDU_COLORS = ['#ffd54f', '#4fc3f7', '#ab47bc'];
 
   if (loading) {
->>>>>>> df93912e
     return (
       <Layout settingsButton={settingsButton}>
         <ViewPostSidebar jobPost={jobPost} />
