--- conflicted
+++ resolved
@@ -512,7 +512,6 @@
     setShowScoringCriteria(!showScoringCriteria);
   };
 
-<<<<<<< HEAD
   // Google Drive 연동 상태
   const [googleDriveEnabled, setGoogleDriveEnabled] = useState(false);
   const [driveVideoUrl, setDriveVideoUrl] = useState('');
@@ -666,8 +665,6 @@
     }
   };
 
-=======
->>>>>>> 5d5992e9
   if (loading) {
     return (
       <div className="min-h-screen bg-gray-50 flex items-center justify-center">
@@ -778,13 +775,10 @@
                         <p className="font-medium text-gray-900">{applicant.email || 'hong41@example.com'}</p>
                         <p className="text-sm text-gray-500">경력: N/A</p>
                         <p className="text-sm text-gray-500">학력: N/A</p>
-<<<<<<< HEAD
                       </div>
                     </div>
                       </div>
                 )}
-=======
->>>>>>> 5d5992e9
                       </div>
 
               {/* 동영상 뷰 */}
@@ -859,7 +853,6 @@
                   </div>
                 )}
               </div>
-<<<<<<< HEAD
                 )}
                 
                 <div className="relative bg-black rounded-lg overflow-hidden">
@@ -867,6 +860,7 @@
                     <>
                   <video
                     ref={videoRef}
+
                         src={videoFile}
                         className="w-full h-64 object-cover"
                         onTimeUpdate={handleVideoTimeUpdate}
@@ -937,70 +931,8 @@
                       }`}
                     >
                     {isMicOn ? <FiMic /> : <FiMicOff />} 마이크
-=======
-
-              {/* 동영상 뷰 */}
-              <div className="bg-white rounded-lg shadow-md p-6">
-                <div className="flex items-center justify-between mb-4">
-                  <h3 className="text-lg font-semibold text-gray-800 flex items-center gap-2">
-                    <FiVideo />
-                    면접 동영상
-                  </h3>
-                  <div className="flex gap-2">
-                    <button
-                      onClick={() => document.getElementById('video-upload').click()}
-                      className="px-3 py-1 bg-blue-500 text-white rounded text-sm hover:bg-blue-600"
-                    >
-                      업로드
->>>>>>> 5d5992e9
                     </button>
-                    <input
-                      id="video-upload"
-                      type="file"
-                      accept="video/*"
-                      onChange={handleVideoUpload}
-                      className="hidden"
-                    />
                   </div>
-                </div>
-                
-                <div className="relative bg-black rounded-lg overflow-hidden">
-                  {videoFile ? (
-                    <>
-                      <video
-                        ref={videoRef}
-                        src={videoFile}
-                        className="w-full h-64 object-cover"
-                        onTimeUpdate={handleVideoTimeUpdate}
-                        onLoadedMetadata={handleVideoLoadedMetadata}
-                        onEnded={handleVideoEnded}
-                      />
-                      <div className="absolute inset-0 flex items-center justify-center">
-                        <button
-                          onClick={toggleVideoPlay}
-                          className="bg-black bg-opacity-50 text-white p-3 rounded-full hover:bg-opacity-70"
-                        >
-                          {isVideoPlaying ? <FiPause size={24} /> : <FiPlay size={24} />}
-                        </button>
-                      </div>
-                      {/* 진행률 바 */}
-                      <div className="absolute bottom-0 left-0 right-0 bg-black bg-opacity-50 p-2">
-                        <div className="w-full bg-gray-600 rounded-full h-1">
-                          <div 
-                            className="bg-blue-500 h-1 rounded-full transition-all"
-                            style={{ width: `${videoProgress}%` }}
-                          ></div>
-                        </div>
-                      </div>
-                    </>
-                  ) : (
-                    <div className="w-full h-64 flex items-center justify-center text-gray-400">
-                      <div className="text-center">
-                        <FiVideo size={48} className="mx-auto mb-2" />
-                        <p>동영상을 업로드하세요</p>
-                      </div>
-                    </div>
-                  )}
                 </div>
                 
                 {/* 카메라/마이크 컨트롤 */}
@@ -1056,7 +988,58 @@
                           </span>
                         </div>
                         <p className="text-gray-800 mb-3 font-medium">{script.question}</p>
-<<<<<<< HEAD
+                        <textarea
+                          value={script.answer}
+                          onChange={(e) => handleAnswerInput(script.id, e.target.value)}
+                          placeholder="답변을 입력하세요..."
+                          className="w-full p-2 border border-gray-300 rounded text-sm resize-none"
+                          rows="3"
+                        />
+                        {script.timestamp && (
+                          <p className="text-xs text-gray-500 mt-1">
+                            답변 시간: {new Date(script.timestamp).toLocaleTimeString()}
+                          </p>
+                        )}
+                      </div>
+                    ))}
+                  </div>
+                )}
+                
+                {(!showScripts || questionScripts.length === 0) && (
+                  <div className="text-center text-gray-500 py-8">
+                    <FiTarget size={48} className="mx-auto mb-2" />
+                    <p>질문-답변 스크립트가 없습니다</p>
+                  </div>
+                )}
+              </div>
+
+            {/* 중앙: 질문-답변 스크립트 */}
+            <div className="xl:col-span-1">
+              <div className="bg-white rounded-lg shadow-md p-6">
+                <div className="flex items-center justify-between mb-4">
+                  <h3 className="text-lg font-semibold text-gray-800 flex items-center gap-2">
+                    <FiTarget />
+                    질문-답변 스크립트
+                  </h3>
+                  <button
+                    onClick={toggleScripts}
+                    className="text-blue-500 hover:text-blue-700 text-sm"
+                  >
+                    {showScripts ? '숨기기' : '보기'}
+                  </button>
+                </div>
+                
+                {showScripts && questionScripts.length > 0 && (
+                  <div className="space-y-4 max-h-96 overflow-y-auto">
+                    {questionScripts.map((script, index) => (
+                      <div key={script.id} className="border border-gray-200 rounded-lg p-4">
+                        <div className="flex items-start justify-between mb-2">
+                          <span className="text-sm font-medium text-blue-600">질문 {script.id}</span>
+                          <span className="text-xs text-gray-500 bg-gray-100 px-2 py-1 rounded">
+                            {script.category}
+                          </span>
+                        </div>
+                        <p className="text-gray-800 mb-3 font-medium">{script.question}</p>
                         {script.answer ? (
                           <div className="mb-2">
                             <span className="text-green-700 font-semibold">답변:</span>
@@ -1077,15 +1060,6 @@
                             비디오 답변을 지원하지 않는 브라우저입니다.
                           </video>
                         )}
-=======
-                        <textarea
-                          value={script.answer}
-                          onChange={(e) => handleAnswerInput(script.id, e.target.value)}
-                          placeholder="답변을 입력하세요..."
-                          className="w-full p-2 border border-gray-300 rounded text-sm resize-none"
-                          rows="3"
-                        />
->>>>>>> 5d5992e9
                         {script.timestamp && (
                           <p className="text-xs text-gray-500 mt-1">
                             답변 시간: {new Date(script.timestamp).toLocaleTimeString()}
@@ -1151,17 +1125,13 @@
             <div className="xl:col-span-1 space-y-6">
               
               {/* 실시간 평가 */}
-<<<<<<< HEAD
                 <div className="bg-white rounded-lg shadow-md p-6">
-=======
-              <div className="bg-white rounded-lg shadow-md p-6">
->>>>>>> 5d5992e9
+
                 <div className="flex items-center justify-between mb-4">
                   <h3 className="text-lg font-semibold text-gray-800 flex items-center gap-2">
                     <FiTrendingUp />
                     실시간 평가
                   </h3>
-<<<<<<< HEAD
                       <button
                     onClick={toggleScoringCriteria}
                     className="text-blue-500 hover:text-blue-700 text-sm"
@@ -1169,24 +1139,13 @@
                     채점기준
                       </button>
             </div>
-=======
-                  <button
-                    onClick={toggleScoringCriteria}
-                    className="text-blue-500 hover:text-blue-700 text-sm"
-                  >
-                    채점기준
-                  </button>
-                </div>
->>>>>>> 5d5992e9
+
                 
                 <div className="space-y-4">
                   {Object.entries(evaluationMetrics).map(([category, data]) => (
                     <div key={category} className="border border-gray-200 rounded-lg p-3">
-<<<<<<< HEAD
                     <div className="flex items-center justify-between mb-2">
-=======
-                      <div className="flex items-center justify-between mb-2">
->>>>>>> 5d5992e9
+
                         <span className="text-sm font-medium text-gray-700">
                           {category === 'language_ability' && '언어능력'}
                           {category === 'non_verbal_behavior' && '비언어행동'}
@@ -1194,7 +1153,6 @@
                           {category === 'cognitive_ability' && '인지능력'}
                           {category === 'job_fit' && '직무적합도'}
                           {category === 'interview_reliability' && '면접신뢰도'}
-<<<<<<< HEAD
                       </span>
                         <span className="text-sm font-bold text-blue-600">{data.score.toFixed(1)}점</span>
                     </div>
@@ -1208,21 +1166,7 @@
                   ))}
                     </div>
                   </div>
-=======
-                        </span>
-                        <span className="text-sm font-bold text-blue-600">{data.score.toFixed(1)}점</span>
-                      </div>
-                      <div className="w-full bg-gray-200 rounded-full h-2">
-                        <div 
-                          className="bg-blue-500 h-2 rounded-full transition-all"
-                          style={{ width: `${data.score}%` }}
-                        ></div>
-                      </div>
-                    </div>
-                  ))}
-                </div>
-              </div>
->>>>>>> 5d5992e9
+
 
               {/* 채점기준 상세 */}
               {showScoringCriteria && (
@@ -1255,17 +1199,11 @@
                               <span className="bg-red-100 text-red-800 px-2 py-1 rounded">
                                 하: {details.poor}점 미만
                               </span>
-<<<<<<< HEAD
                       </div>
                     </div>
                         ))}
                         </div>
-=======
-                            </div>
-                          </div>
-                        ))}
-                      </div>
->>>>>>> 5d5992e9
+
                     ))}
                   </div>
                 </div>
