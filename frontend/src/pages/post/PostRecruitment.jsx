--- conflicted
+++ resolved
@@ -234,17 +234,10 @@
               <div className="bg-white dark:bg-gray-800 rounded border border-gray-300 dark:border-gray-400 p-4">
                 <h4 className="text-lg font-semibold ml-4 pb-2 dark:text-white">전형절차</h4>
                 <textarea 
-<<<<<<< HEAD
                   ref={procedureRef}
                   value={formData.procedure} 
                   onChange={(e) => handleTextareaChange(e, 'procedure')} 
                   className={`w-full min-h-[100px] overflow-hidden resize-none rounded p-4 outline-none border-t border-gray-300 dark:border-gray-600 pt-2 bg-white dark:bg-gray-800 text-gray-900 dark:text-white ${showError && !formData.procedure ? 'border-2 border-red-500' : ''}`} 
-=======
-                                  ref={proceduresRef}
-                value={formData.procedures}
-                onChange={(e) => handleTextareaChange(e, 'procedures')} 
-                  className="w-full min-h-[100px] overflow-hidden resize-none rounded p-4 outline-none border-t border-gray-300 dark:border-gray-600 pt-2 bg-white dark:bg-gray-800 text-gray-900 dark:text-white" 
->>>>>>> d534b939
                   placeholder="예: 서류 → 면접 → 합격" 
                 />
                 {showError && !formData.procedure && <div className="text-red-500 text-xs text-left">전형절차를 입력하세요.</div>}
