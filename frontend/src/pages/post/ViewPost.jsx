import React, { useState, useEffect } from 'react';
import { useNavigate, useParams } from 'react-router-dom';
import Layout from '../../layout/Layout';
import { useAuth } from '../../context/AuthContext';
import { ROLES } from '../../constants/roles';
import { getDefaultSettingsButton } from '../../components/SettingsMenu';
import api from '../../api/api';
import ViewPostSidebar from '../../components/ViewPostSidebar';

function ViewPost() {
  const navigate = useNavigate();
  const { jobPostId } = useParams();
  const { user } = useAuth();
  const isAdminOrManager = user && (user.role === ROLES.ADMIN || user.role === ROLES.MANAGER);
  
  const [jobPost, setJobPost] = useState(null);
  const [loading, setLoading] = useState(true);
  const [error, setError] = useState(null);

  useEffect(() => {
    const fetchJobPost = async () => {
      try {
        const response = await api.get(`/company/jobposts/${jobPostId}`);
        console.log('Job Post Data:', response.data);
        setJobPost(response.data);
        setLoading(false);
      } catch (err) {
        console.error('Error fetching job post:', err);
        setError(err.message);
        setLoading(false);
      }
    };

    if (jobPostId) {
      fetchJobPost();
    }
  }, [jobPostId]);

  const handleDelete = async () => {
    if (window.confirm('이 공고를 삭제하시겠습니까?')) {
      try {
        await api.delete(`/company/jobposts/${jobPostId}`);
        alert('공고가 삭제되었습니다.');
        navigate(-1);
      } catch (err) {
        console.error('Error deleting job post:', err);
        alert('공고 삭제 중 오류가 발생했습니다.');
      }
    }
  };

  const handleEdit = () => {
    navigate(`/editpost/${jobPostId}`);
  };

  const settingsButton = getDefaultSettingsButton({
    onEdit: handleEdit,
    onDelete: handleDelete,
    isVisible: isAdminOrManager
  });

  if (loading) {
    return (
      <>
        <ViewPostSidebar jobPost={null} />
        <Layout title="로딩 중...">
          <div className="flex justify-center items-center h-screen">
            <div className="text-xl">로딩 중...</div>
          </div>
        </Layout>
      </>
    );
  }

  if (error) {
    return (
      <>
        <ViewPostSidebar jobPost={null} />
        <Layout title="오류">
          <div className="flex justify-center items-center h-screen">
            <div className="text-xl text-red-500">{error}</div>
          </div>
        </Layout>
      </>
    );
  }

  if (!jobPost) {
    return (
      <>
        <ViewPostSidebar jobPost={null} />
        <Layout title="공고 없음">
          <div className="flex justify-center items-center h-screen">
            <div className="text-xl">존재하지 않는 공고입니다.</div>
          </div>
        </Layout>
      </>
    );
  }

  return (
<<<<<<< HEAD
    <>
      <ViewPostSidebar jobPost={jobPost} />
      <Layout title="채용공고 상세보기" settingsButton={settingsButton}>
        <div className="min-h-screen bg-[#eef6ff] dark:bg-gray-900 p-6 mx-auto max-w-screen-xl" style={{ marginLeft: 90 }}>
          <div className="grid grid-cols-1 lg:grid-cols-3 gap-6">
            <div className="lg:col-span-2 space-y-6">
              <div className="bg-white dark:bg-gray-800 rounded border border-gray-300 dark:border-gray-400 p-4 text-center space-y-2">
                <h2 className="text-2xl font-semibold text-gray-900 border-b border-gray-300 dark:border-gray-600 pb-2 dark:text-white">{jobPost.companyName}</h2>
                <p className="text-md text-gray-900 dark:text-gray-300">{jobPost.title}</p>
=======
    <Layout title="채용공고 상세보기" settingsButton={settingsButton}>
      <div className="min-h-screen bg-[#eef6ff] dark:bg-gray-900 p-6 mx-auto max-w-screen-xl">
        <div className="grid grid-cols-1 lg:grid-cols-3 gap-6">
          <div className="lg:col-span-2 space-y-6">
            <div className="bg-white dark:bg-gray-800 rounded border border-gray-300 dark:border-gray-400 p-4 text-center space-y-2">
              <h2 className="text-2xl font-semibold text-gray-900 border-b border-gray-300 dark:border-gray-600 pb-2 dark:text-white">{jobPost.title}</h2>
              <p className="text-md text-gray-900 dark:text-gray-300">{jobPost.department}</p>
            </div>

            <div className="flex flex-col md:flex-row gap-4">
              <div className="w-full md:w-1/2 bg-white dark:bg-gray-800 rounded border border-gray-300 dark:border-gray-400 p-4">
                <h4 className="text-lg font-semibold text-gray-900 ml-4 pb-2 dark:text-white">지원자격</h4>
                <div className="text-gray-900 dark:text-white border-t border-gray-300 dark:border-gray-600 pt-2 px-4 whitespace-pre-wrap">{jobPost.qualifications}</div>
>>>>>>> df93912e
              </div>

<<<<<<< HEAD
              <div className="flex flex-col md:flex-row gap-4">
                <div className="w-full md:w-1/2 bg-white dark:bg-gray-800 rounded border border-gray-300 dark:border-gray-400 p-4">
                  <h4 className="text-lg font-semibold text-gray-900 ml-4 pb-2 dark:text-white">지원자격</h4>
                  <div className="text-gray-900 dark:text-white border-t border-gray-300 dark:border-gray-600 pt-2 px-4 whitespace-pre-wrap">{jobPost.qualifications}</div>
                </div>
                <div className="w-full md:w-1/2 bg-white dark:bg-gray-800 rounded border border-gray-300 dark:border-gray-400 p-4">
                  <h4 className="text-lg font-semibold text-gray-900 ml-4 pb-2 dark:text-white">근무조건</h4>
                  <div className="text-gray-900 dark:text-white border-t border-gray-300 dark:border-gray-600 pt-2 px-4 whitespace-pre-wrap">{jobPost.conditions}</div>
                </div>
              </div>
=======
            <div className="bg-white dark:bg-gray-800 rounded border border-gray-300 dark:border-gray-400 p-4">
              <h4 className="text-lg font-semibold ml-4 pb-2 dark:text-white">모집분야 및 자격요건</h4>
              <div className="text-gray-900 dark:text-white border-t border-gray-300 dark:border-gray-600 pt-2 px-4 whitespace-pre-wrap">{jobPost.job_details}</div>
            </div>
>>>>>>> df93912e

              <div className="bg-white dark:bg-gray-800 rounded border border-gray-300 dark:border-gray-400 p-4">
                <h4 className="text-lg font-semibold ml-4 pb-2 dark:text-white">모집분야 및 자격요건</h4>
                <div className="text-gray-900 dark:text-white border-t border-gray-300 dark:border-gray-600 pt-2 px-4 whitespace-pre-wrap">{jobPost.jobDetails}</div>
              </div>

<<<<<<< HEAD
              <div className="bg-white dark:bg-gray-800 rounded border border-gray-300 dark:border-gray-400 p-4">
                <h4 className="text-lg font-semibold ml-4 pb-2 dark:text-white">전형절차</h4>
                <div className="text-gray-900 dark:text-white border-t border-gray-300 dark:border-gray-600 pt-2 px-4 whitespace-pre-wrap">{jobPost.procedures}</div>
=======
          <div className="space-y-6">
            <div className="bg-white dark:bg-gray-800 rounded border border-gray-300 dark:border-gray-400 p-4 text-gray-900 dark:text-white">
              <h4 className="text-lg font-semibold ml-4 pb-2 dark:text-white">모집 인원, 기간 설정</h4>
              <div className="border-t border-gray-300 dark:border-gray-600 p-4 pt-2">
                <p><strong>모집 인원:</strong> {jobPost.headcount}명</p>
                <p><strong>기간:</strong> {jobPost.start_date} ~ {jobPost.end_date}</p>
>>>>>>> df93912e
              </div>
            </div>

            <div className="space-y-6">
              <div className="bg-white dark:bg-gray-800 rounded border border-gray-300 dark:border-gray-400 p-4 text-gray-900 dark:text-white">
                <h4 className="text-lg font-semibold ml-4 pb-2 dark:text-white">모집 인원, 기간 설정</h4>
                <div className="border-t border-gray-300 dark:border-gray-600 p-4 pt-2">
                  <p><strong>모집 인원:</strong> {jobPost.headcount}명</p>
                  <p><strong>기간:</strong> {jobPost.startDate} ~ {jobPost.endDate}</p>
                </div>
              </div>

              {jobPost.teamMembers && (
                <div className="bg-white dark:bg-gray-800 rounded border border-gray-300 dark:border-gray-400 p-4 text-gray-900 dark:text-white">
                  <h4 className="text-lg font-semibold ml-4 pb-2 dark:text-white">채용팀 편성</h4>
                  <div className="border-t border-gray-300 dark:border-gray-600 px-4 pt-3 space-y-3">
                    {jobPost.teamMembers.map((member, idx) => (
                      <p key={idx} className="text-gray-900 dark:text-white">• {member.email} ({member.role})</p>
                    ))}
                  </div>
                </div>
              )}

              {jobPost.weights && (
                <div className="bg-white dark:bg-gray-800 rounded border border-gray-300 dark:border-gray-400 p-4 text-gray-900 dark:text-white">
                  <h4 className="text-lg font-semibold ml-4 pb-2 dark:text-white">가중치 항목</h4>
                  <div className="border-t border-gray-300 dark:border-gray-600 px-4 pt-3 space-y-3">
                    {jobPost.weights.map((w, idx) => (
                      <p key={idx} className="text-gray-900 dark:text-white">• {w.item}: {w.score}점</p>
                    ))}
                  </div>
                </div>
              )}
            </div>
          </div>

          {/* 하단 버튼 */}
          <div className="flex justify-center mt-10">
            <button
              onClick={() => navigate(`/applicantlist/${jobPostId}`)}
              className="bg-blue-600 hover:bg-blue-700 dark:bg-blue-700 dark:hover:bg-blue-800 text-white px-6 py-3 rounded text-lg"
            >
              지원자 조회
            </button>
          </div>
        </div>
      </Layout>
    </>
  );
}

export default ViewPost;<|MERGE_RESOLUTION|>--- conflicted
+++ resolved
@@ -99,7 +99,6 @@
   }
 
   return (
-<<<<<<< HEAD
     <>
       <ViewPostSidebar jobPost={jobPost} />
       <Layout title="채용공고 상세보기" settingsButton={settingsButton}>
@@ -107,26 +106,10 @@
           <div className="grid grid-cols-1 lg:grid-cols-3 gap-6">
             <div className="lg:col-span-2 space-y-6">
               <div className="bg-white dark:bg-gray-800 rounded border border-gray-300 dark:border-gray-400 p-4 text-center space-y-2">
-                <h2 className="text-2xl font-semibold text-gray-900 border-b border-gray-300 dark:border-gray-600 pb-2 dark:text-white">{jobPost.companyName}</h2>
-                <p className="text-md text-gray-900 dark:text-gray-300">{jobPost.title}</p>
-=======
-    <Layout title="채용공고 상세보기" settingsButton={settingsButton}>
-      <div className="min-h-screen bg-[#eef6ff] dark:bg-gray-900 p-6 mx-auto max-w-screen-xl">
-        <div className="grid grid-cols-1 lg:grid-cols-3 gap-6">
-          <div className="lg:col-span-2 space-y-6">
-            <div className="bg-white dark:bg-gray-800 rounded border border-gray-300 dark:border-gray-400 p-4 text-center space-y-2">
-              <h2 className="text-2xl font-semibold text-gray-900 border-b border-gray-300 dark:border-gray-600 pb-2 dark:text-white">{jobPost.title}</h2>
-              <p className="text-md text-gray-900 dark:text-gray-300">{jobPost.department}</p>
-            </div>
-
-            <div className="flex flex-col md:flex-row gap-4">
-              <div className="w-full md:w-1/2 bg-white dark:bg-gray-800 rounded border border-gray-300 dark:border-gray-400 p-4">
-                <h4 className="text-lg font-semibold text-gray-900 ml-4 pb-2 dark:text-white">지원자격</h4>
-                <div className="text-gray-900 dark:text-white border-t border-gray-300 dark:border-gray-600 pt-2 px-4 whitespace-pre-wrap">{jobPost.qualifications}</div>
->>>>>>> df93912e
+                <h2 className="text-2xl font-semibold text-gray-900 border-b border-gray-300 dark:border-gray-600 pb-2 dark:text-white">{jobPost.title}</h2>
+                <p className="text-md text-gray-900 dark:text-gray-300">{jobPost.department}</p>
               </div>
 
-<<<<<<< HEAD
               <div className="flex flex-col md:flex-row gap-4">
                 <div className="w-full md:w-1/2 bg-white dark:bg-gray-800 rounded border border-gray-300 dark:border-gray-400 p-4">
                   <h4 className="text-lg font-semibold text-gray-900 ml-4 pb-2 dark:text-white">지원자격</h4>
@@ -137,30 +120,15 @@
                   <div className="text-gray-900 dark:text-white border-t border-gray-300 dark:border-gray-600 pt-2 px-4 whitespace-pre-wrap">{jobPost.conditions}</div>
                 </div>
               </div>
-=======
-            <div className="bg-white dark:bg-gray-800 rounded border border-gray-300 dark:border-gray-400 p-4">
-              <h4 className="text-lg font-semibold ml-4 pb-2 dark:text-white">모집분야 및 자격요건</h4>
-              <div className="text-gray-900 dark:text-white border-t border-gray-300 dark:border-gray-600 pt-2 px-4 whitespace-pre-wrap">{jobPost.job_details}</div>
-            </div>
->>>>>>> df93912e
 
               <div className="bg-white dark:bg-gray-800 rounded border border-gray-300 dark:border-gray-400 p-4">
                 <h4 className="text-lg font-semibold ml-4 pb-2 dark:text-white">모집분야 및 자격요건</h4>
-                <div className="text-gray-900 dark:text-white border-t border-gray-300 dark:border-gray-600 pt-2 px-4 whitespace-pre-wrap">{jobPost.jobDetails}</div>
+                <div className="text-gray-900 dark:text-white border-t border-gray-300 dark:border-gray-600 pt-2 px-4 whitespace-pre-wrap">{jobPost.job_details}</div>
               </div>
 
-<<<<<<< HEAD
               <div className="bg-white dark:bg-gray-800 rounded border border-gray-300 dark:border-gray-400 p-4">
                 <h4 className="text-lg font-semibold ml-4 pb-2 dark:text-white">전형절차</h4>
                 <div className="text-gray-900 dark:text-white border-t border-gray-300 dark:border-gray-600 pt-2 px-4 whitespace-pre-wrap">{jobPost.procedures}</div>
-=======
-          <div className="space-y-6">
-            <div className="bg-white dark:bg-gray-800 rounded border border-gray-300 dark:border-gray-400 p-4 text-gray-900 dark:text-white">
-              <h4 className="text-lg font-semibold ml-4 pb-2 dark:text-white">모집 인원, 기간 설정</h4>
-              <div className="border-t border-gray-300 dark:border-gray-600 p-4 pt-2">
-                <p><strong>모집 인원:</strong> {jobPost.headcount}명</p>
-                <p><strong>기간:</strong> {jobPost.start_date} ~ {jobPost.end_date}</p>
->>>>>>> df93912e
               </div>
             </div>
 
@@ -169,7 +137,7 @@
                 <h4 className="text-lg font-semibold ml-4 pb-2 dark:text-white">모집 인원, 기간 설정</h4>
                 <div className="border-t border-gray-300 dark:border-gray-600 p-4 pt-2">
                   <p><strong>모집 인원:</strong> {jobPost.headcount}명</p>
-                  <p><strong>기간:</strong> {jobPost.startDate} ~ {jobPost.endDate}</p>
+                  <p><strong>기간:</strong> {jobPost.start_date} ~ {jobPost.end_date}</p>
                 </div>
               </div>
 
@@ -194,17 +162,17 @@
                   </div>
                 </div>
               )}
+              </div>
             </div>
-          </div>
-
-          {/* 하단 버튼 */}
-          <div className="flex justify-center mt-10">
-            <button
-              onClick={() => navigate(`/applicantlist/${jobPostId}`)}
-              className="bg-blue-600 hover:bg-blue-700 dark:bg-blue-700 dark:hover:bg-blue-800 text-white px-6 py-3 rounded text-lg"
-            >
-              지원자 조회
-            </button>
+              
+            {/* 하단 버튼 */}
+            <div className="flex justify-center mt-10">
+              <button
+                onClick={() => navigate(`/applicantlist/${jobPostId}`)}
+                className="bg-blue-600 hover:bg-blue-700 dark:bg-blue-700 dark:hover:bg-blue-800 text-white px-6 py-3 rounded text-lg"
+              >
+                지원자 조회
+              </button>
           </div>
         </div>
       </Layout>
