--- conflicted
+++ resolved
@@ -18,7 +18,7 @@
   const fullText = "직무적성평가 보고서 생성 중입니다...";
   const [searchParams] = useSearchParams();
   const jobPostId = searchParams.get("job_post_id");
-<<<<<<< HEAD
+
   
   // 모달 상태 관리
   const [isModalOpen, setIsModalOpen] = useState(false);
@@ -41,8 +41,7 @@
         });
     }
   }, [jobPostId]);
-=======
->>>>>>> bdbcff46
+
 
   // 로딩 텍스트 애니메이션
   useEffect(() => {
