--- conflicted
+++ resolved
@@ -7,11 +7,7 @@
   headers: {
     'Content-Type': 'application/json',
   },
-<<<<<<< HEAD
-  timeout: 10000, // 5초 타임아웃
-=======
   timeout: 60000, // 30초 타임아웃
->>>>>>> df93912e
 });
 
 // 요청 전 인터셉터: 토큰이 있다면 자동으로 추가
