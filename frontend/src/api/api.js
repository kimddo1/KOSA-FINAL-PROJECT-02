--- conflicted
+++ resolved
@@ -1,20 +1,6 @@
 // src/api/api.js
 import axios from 'axios';
 import mockApi from './mockApi';
-<<<<<<< HEAD
-
-// Check if backend is available
-const isBackendAvailable = async () => {
-  try {
-    await axios.get('http://localhost:8000/api/v1/health', { timeout: 2000 });
-    return true;
-  } catch (error) {
-    console.warn('Backend not available, using mock API');
-    return false;
-  }
-};
-=======
->>>>>>> d848895a
 
 // 개발 환경에서는 mockApi 사용, 프로덕션에서는 실제 API 사용
 const isDevelopment = process.env.NODE_ENV === 'development';
