import axios from 'axios';

const instance = axios.create({
  baseURL: import.meta.env.VITE_API_BASE_URL || 'http://localhost:8000',
  headers: {
    "Content-Type": "application/json",
  },
<<<<<<< HEAD
  timeout: 30000, // 30초로 늘림
=======
  timeout: 60000, // 30초로 늘림
>>>>>>> df93912e
  withCredentials: false // Authorization 쓸 때는 이거 false 또는 생략
});

instance.interceptors.request.use((config) => {
  const token = localStorage.getItem('token');
  console.log('토큰 확인:', token); // 토큰 출력
  console.log('요청 URL:', config.url); // 요청 URL 출력
  if (token) config.headers.Authorization = `Bearer ${token}`;
  return config;
});

// 에러 인터셉터 추가
instance.interceptors.response.use(
  response => response,
  error => {
    console.error('API 에러 상세:', error.response?.data || error.message);
    console.error('요청 URL:', error.config?.url);
    console.error('요청 메서드:', error.config?.method);
    return Promise.reject(error);
  }
);
export default instance;<|MERGE_RESOLUTION|>--- conflicted
+++ resolved
@@ -5,11 +5,7 @@
   headers: {
     "Content-Type": "application/json",
   },
-<<<<<<< HEAD
-  timeout: 30000, // 30초로 늘림
-=======
   timeout: 60000, // 30초로 늘림
->>>>>>> df93912e
   withCredentials: false // Authorization 쓸 때는 이거 false 또는 생략
 });
 
