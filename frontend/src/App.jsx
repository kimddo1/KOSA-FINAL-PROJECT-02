--- conflicted
+++ resolved
@@ -70,10 +70,6 @@
   }
 }
 
-<<<<<<< HEAD
-=======
-
->>>>>>> d848895a
 // App Routes Component
 function AppRoutes() {
   const { user } = useAuth();
