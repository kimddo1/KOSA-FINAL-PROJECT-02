import React, { useState } from 'react';
import { useNavigate, useParams, useLocation } from 'react-router-dom';
import { CiSettings, CiUser, CiCalendar } from 'react-icons/ci';
import { MdOutlinePlayCircle, MdCheckCircle } from 'react-icons/md';
import { MdOutlineAutoAwesome, MdOutlineGroups, MdOutlineBusiness } from 'react-icons/md';

export default function ViewPostSidebar({ jobPost }) {
  const navigate = useNavigate();
  const location = useLocation();
  const { jobPostId: urlJobPostId } = useParams();
  const [isHovered, setIsHovered] = useState(false);
  const headerHeight = 64;
  // jobPost 객체의 id를 우선적으로 사용, 없으면 URL 파라미터 사용
  const effectiveJobPostId = jobPost?.id || urlJobPostId || '';
  
  console.log('[ViewPostSidebar] jobPost 정보:', {
    jobPost: jobPost,
    jobPostId: jobPost?.id,
    urlJobPostId: urlJobPostId,
    effectiveJobPostId: effectiveJobPostId,
    effectiveJobPostIdType: typeof effectiveJobPostId
  });

  // 각 버튼의 경로
  const applicantListPath = `/applicantlist/${effectiveJobPostId}`;
  const passedApplicantsPath = `/passedapplicants/${effectiveJobPostId}`;
  const interviewProgressPath = `/interview-progress/${effectiveJobPostId}`;
  
  // 면접 단계별 경로
  const aiInterviewPath = `/interview-progress/${effectiveJobPostId}/ai`;
  const firstInterviewPath = `/interview-progress/${effectiveJobPostId}/first`;
  const secondInterviewPath = `/interview-progress/${effectiveJobPostId}/second`;

<<<<<<< HEAD
  // 필기합격자 데이터 조회
  useEffect(() => {
    const checkWrittenTestPassed = async () => {
      console.log('[ViewPostSidebar] useEffect 실행:', {
        effectiveJobPostId,
        checkedJobPostIds: Array.from(checkedJobPostIdsRef.current)
      });
      
      if (!effectiveJobPostId) {
        console.log('[ViewPostSidebar] effectiveJobPostId가 없어서 API 호출하지 않음');
        return;
      }
      
      // 이미 확인한 jobPostId인지 체크
      if (checkedJobPostIdsRef.current.has(effectiveJobPostId)) {
        console.log('[ViewPostSidebar] 이미 확인한 jobPostId:', effectiveJobPostId);
        return;
      }
      
      try {
        console.log('[ViewPostSidebar] API 호출 시작:', `/v1/report/job-aptitude?job_post_id=${effectiveJobPostId}`);
        const response = await axiosInstance.get(`/v1/report/job-aptitude?job_post_id=${effectiveJobPostId}`);
        const data = response.data;
        const passedCount = data?.stats?.passed_applicants_count || 0;
        console.log('[ViewPostSidebar] 필기합격자 데이터 조회 결과:', {
          jobPostId: effectiveJobPostId,
          data: data,
          passedCount: passedCount,
          hasWrittenTestPassed: passedCount > 0
        });
        setHasWrittenTestPassed(passedCount > 0);
        
        // 확인한 jobPostId를 캐시에 추가
        checkedJobPostIdsRef.current.add(effectiveJobPostId);
      } catch (error) {
        console.error('[ViewPostSidebar] 필기합격자 데이터 조회 실패:', error);
        console.error('[ViewPostSidebar] 에러 상세:', {
          message: error.message,
          status: error.response?.status,
          data: error.response?.data,
          code: error.code
        });
        
        // 타임아웃 오류인 경우 특별 처리
        if (error.code === 'ECONNABORTED' || error.message.includes('timeout')) {
          console.warn('[ViewPostSidebar] 타임아웃 발생 - 잠시 후 재시도 가능');
          // 타임아웃의 경우 재시도 허용을 위해 캐시에서 제거
          checkedJobPostIdsRef.current.delete(effectiveJobPostId);
        } else {
          setHasWrittenTestPassed(false);
          // 다른 에러의 경우 확인한 것으로 표시 (재시도 방지)
          checkedJobPostIdsRef.current.add(effectiveJobPostId);
        }
      }
    };
=======
>>>>>>> bdbcff46


  // 현재 경로와 비교
  const isApplicantList = location.pathname === applicantListPath;
  const isPassedApplicants = location.pathname === passedApplicantsPath;
  const isInterviewProgress = location.pathname === interviewProgressPath;
  
  // 면접 단계별 활성 상태 확인
  const isAiInterview = location.pathname === aiInterviewPath;
  const isFirstInterview = location.pathname === firstInterviewPath;
  const isSecondInterview = location.pathname === secondInterviewPath;

  return (
    <div
      className="fixed left-0 top-[64px] dark:bg-gray-800 dark:text-gray-100 bg-white text-gray-900 flex flex-col items-center pt-4 transition-all"
      style={{ zIndex: 9999, width: isHovered ? 180 : 90, height: `calc(100vh - ${headerHeight}px)`, borderRight: '1px solid #e2e8f0' }}
      onMouseEnter={() => setIsHovered(true)}
      onMouseLeave={() => setIsHovered(false)}
    >
      {/* 공고 정보 (jobPost 있을 때만) */}
      {jobPost && (
        <div className="w-full mb-4 px-1">
          <div className="font-bold text-md dark:text-gray-100 mb-1 truncate">{jobPost?.title || '공고 제목'}</div>
          <div className="text-xs text-gray-400 dark:text-gray-400 truncate">{jobPost?.startDate} ~ {jobPost?.endDate}</div>
        </div>
      )}
      {/* 네비게이션 버튼 (항상 표시) */}
      <div className="flex flex-col gap-2 w-full mb-6">
        {/* 공고 조회 버튼 추가 */}
        <button
          className={`flex items-center w-full h-11 rounded-md px-2 transition text-sm font-semibold
            ${isHovered ? 'justify-start' : 'justify-center'}
            bg-indigo-100 dark:bg-indigo-900 text-indigo-700 dark:text-indigo-200 hover:bg-indigo-200 dark:hover:bg-indigo-800'
          `}
          onClick={() => navigate(`/viewpost/${effectiveJobPostId}`)}
        >
          <MdOutlineBusiness size={22} />
          {isHovered && <span className="ml-2">공고 조회</span>}
        </button>
        <button
          className={`flex items-center w-full h-11 rounded-md px-2 transition text-sm font-semibold
            ${isHovered ? 'justify-start' : 'justify-center'}
            ${isApplicantList
              ? 'bg-blue-600 text-white hover:bg-blue-700'
              : 'bg-gray-200 dark:bg-gray-700 text-gray-700 dark:text-gray-200 hover:bg-gray-300 dark:hover:bg-gray-600'}
          `}
          onClick={() => navigate(applicantListPath)}
        >
          <CiUser size={22} />
          {isHovered && <span className="ml-2">지원자 조회</span>}
        </button>
        <button
          className={`flex items-center w-full h-11 rounded-md px-2 transition text-sm font-semibold
            ${isHovered ? 'justify-start' : 'justify-center'}
            ${isPassedApplicants
              ? 'bg-blue-600 text-white hover:bg-blue-700'
              : 'bg-gray-200 dark:bg-gray-700 text-gray-700 dark:text-gray-200 hover:bg-gray-300 dark:hover:bg-gray-600'}
          `}
          onClick={() => navigate(passedApplicantsPath)}
        >
          <MdCheckCircle size={22} />
          {isHovered && <span className="ml-2">서류 합격자 명단</span>}
        </button>
        {/* 필기 질문 생성 버튼 추가 */}
        <button
          className={`flex items-center w-full h-11 rounded-md px-2 transition text-sm font-semibold
            ${isHovered ? 'justify-start' : 'justify-center'}
            bg-teal-100 dark:bg-teal-900 text-teal-700 dark:text-teal-200 hover:bg-teal-200 dark:hover:bg-teal-800'
          `}
          onClick={() => navigate('/applicant/written-test-generator')}
        >
          <MdOutlinePlayCircle size={20} />
          {isHovered && <span className="ml-2">필기 질문 생성</span>}
        </button>
        {/* 필기 합격자 명단 버튼 */}
        <button
          className={`flex items-center w-full h-11 rounded-md px-2 transition text-sm font-semibold
            ${isHovered ? 'justify-start' : 'justify-center'}
            bg-green-100 dark:bg-green-900 text-green-700 dark:text-green-200 hover:bg-green-200 dark:hover:bg-green-800'
          `}
          onClick={() => navigate(`/written-test-passed/${effectiveJobPostId}`)}
        >
          <MdCheckCircle size={20} />
          {isHovered && <span className="ml-2">필기 합격자 명단</span>}
        </button>
      </div>
      
      {/* 면접 단계별 네비게이션 */}
      <div className="flex flex-col gap-1 w-full mb-6">
        <div className={`text-xs font-semibold px-2 mb-1 ${isHovered ? 'block' : 'hidden'}`}>
          면접 진행
        </div>
        {/* AI 면접 */}
        <button
          className={`flex items-center w-full h-10 rounded-md px-2 transition text-sm font-semibold
            ${isHovered ? 'justify-start' : 'justify-center'}
            ${isAiInterview
              ? 'bg-green-600 text-white hover:bg-green-700'
              : 'bg-gray-200 dark:bg-gray-700 text-gray-700 dark:text-gray-200 hover:bg-gray-300 dark:hover:bg-gray-600'}
          `}
          onClick={() => navigate(aiInterviewPath)}
        >
          <MdOutlineAutoAwesome size={20} />
          {isHovered && <span className="ml-2">AI 면접</span>}
        </button>
        {/* 1차 면접 (실무진) */}
        <button
          className={`flex items-center w-full h-10 rounded-md px-2 transition text-sm font-semibold
            ${isHovered ? 'justify-start' : 'justify-center'}
            ${isFirstInterview
              ? 'bg-blue-600 text-white hover:bg-blue-700'
              : 'bg-gray-200 dark:bg-gray-700 text-gray-700 dark:text-gray-200 hover:bg-gray-300 dark:hover:bg-gray-600'}
          `}
          onClick={() => navigate(firstInterviewPath)}
        >
          <MdOutlineGroups size={20} />
          {isHovered && <span className="ml-2">1차 면접</span>}
        </button>
        {/* 2차 면접 (임원) */}
        <button
          className={`flex items-center w-full h-10 rounded-md px-2 transition text-sm font-semibold
            ${isHovered ? 'justify-start' : 'justify-center'}
            ${isSecondInterview
              ? 'bg-purple-600 text-white hover:bg-purple-700'
              : 'bg-gray-200 dark:bg-gray-700 text-gray-700 dark:text-gray-200 hover:bg-gray-300 dark:hover:bg-gray-600'}
          `}
          onClick={() => navigate(secondInterviewPath)}
        >
          <MdOutlineBusiness size={20} />
          {isHovered && <span className="ml-2">2차 면접</span>}
        </button>
      </div>
      
      {/* 보고서 버튼들 (항상 표시) */}
      <div className="flex flex-col gap-1 w-full mb-6">
        {/* 서류 보고서 버튼 */}
        <button
          className={`flex items-center w-full h-9 rounded-md px-2 transition text-sm
            ${isHovered ? 'justify-start' : 'justify-center'}
            ${effectiveJobPostId ? 'bg-blue-50 dark:bg-blue-900 text-blue-700 dark:text-blue-200 hover:bg-blue-100 dark:hover:bg-blue-800' : 'bg-gray-100 dark:bg-gray-700 text-gray-400 dark:text-gray-500 cursor-not-allowed'}
          `}
          onClick={() => effectiveJobPostId && navigate(`/report/document?job_post_id=${effectiveJobPostId}`)}
          disabled={!effectiveJobPostId}
        >
          <MdCheckCircle size={18} />
          {isHovered && <span className="ml-2 text-sm">서류전형 평가서</span>}
        </button>
        {/* 직무적성평가 보고서 버튼 */}
        <button
          className={`flex items-center w-full h-9 rounded-md px-2 transition text-sm
            ${isHovered ? 'justify-start' : 'justify-center'}
            ${effectiveJobPostId ? 'bg-green-50 dark:bg-green-900 text-green-700 dark:text-green-200 hover:bg-green-100 dark:hover:bg-green-800' : 'bg-gray-100 dark:bg-gray-700 text-gray-400 dark:text-gray-500 cursor-not-allowed'}
          `}
          onClick={() => effectiveJobPostId && navigate(`/report/job-aptitude?job_post_id=${effectiveJobPostId}`)}
          disabled={!effectiveJobPostId}
        >
          <MdCheckCircle size={18} />
          {isHovered && <span className="ml-2 text-sm">직무적성평가 보고서</span>}
        </button>
        {/* 면접 보고서 버튼 */}
        <button
          className={`flex items-center w-full h-9 rounded-md px-2 transition text-sm
            ${isHovered ? 'justify-start' : 'justify-center'}
            ${effectiveJobPostId ? 'bg-blue-100 dark:bg-blue-900 text-blue-700 dark:text-blue-200 hover:bg-blue-200 dark:hover:bg-blue-800' : 'bg-gray-100 dark:bg-gray-700 text-gray-400 dark:text-gray-500 cursor-not-allowed'}
          `}
          onClick={() => effectiveJobPostId && navigate(`/interview-report?job_post_id=${effectiveJobPostId}`)}
          disabled={!effectiveJobPostId}
        >
          <MdCheckCircle size={18} />
          {isHovered && <span className="ml-2 text-sm">면접 보고서</span>}
        </button>
        {/* 최종 보고서 버튼 */}
        <button
          className={`flex items-center w-full h-9 rounded-md px-2 transition text-sm
            ${isHovered ? 'justify-start' : 'justify-center'}
            ${effectiveJobPostId ? 'bg-blue-100 dark:bg-blue-900 text-blue-700 dark:text-blue-200 hover:bg-blue-200 dark:hover:bg-blue-800' : 'bg-gray-100 dark:bg-gray-700 text-gray-400 dark:text-gray-500 cursor-not-allowed'}
          `}
          onClick={() => effectiveJobPostId && navigate(`/report/final?job_post_id=${effectiveJobPostId}`)}
          disabled={!effectiveJobPostId}
        >
          <MdCheckCircle size={18} />
          {isHovered && <span className="ml-2 text-sm">최종 보고서</span>}
        </button>
      </div>
      {/* 하단 네비게이션 */}
      <div className="flex flex-col gap-2 w-full mb-4">
        <button
          className={`flex items-center w-full h-10 rounded-md px-2 transition text-sm
            ${isHovered ? 'justify-start' : 'justify-center'}
            bg-gray-200 dark:bg-gray-700 text-gray-700 dark:text-gray-200 hover:bg-gray-300 dark:hover:bg-gray-600`}
          onClick={() => navigate(`/interview-panel-management/${effectiveJobPostId}`)}
        >
          <CiCalendar size={22} />
          {isHovered && <span className="ml-2">면접관 편성</span>}
        </button>
        <button
          className={`flex items-center w-full h-10 rounded-md px-2 transition text-sm
            ${isHovered ? 'justify-start' : 'justify-center'}
            bg-gray-200 dark:bg-gray-700 text-gray-700 dark:text-gray-200 hover:bg-gray-300 dark:hover:bg-gray-600`}
          onClick={() => navigate('/settings')}
        >
          <CiSettings size={22} />
          {isHovered && <span className="ml-2">설정</span>}
        </button>
        <button
          className={`flex items-center w-full h-10 rounded-md px-2 transition text-sm
            ${isHovered ? 'justify-start' : 'justify-center'}
            bg-gray-200 dark:bg-gray-700 text-gray-700 dark:text-gray-200 hover:bg-gray-300 dark:hover:bg-gray-600`}
          onClick={() => navigate('/mypage')}
        >
          <CiUser size={22} />
          {isHovered && <span className="ml-2">내 정보</span>}
        </button>
      </div>
    </div>
  );
}<|MERGE_RESOLUTION|>--- conflicted
+++ resolved
@@ -31,7 +31,6 @@
   const firstInterviewPath = `/interview-progress/${effectiveJobPostId}/first`;
   const secondInterviewPath = `/interview-progress/${effectiveJobPostId}/second`;
 
-<<<<<<< HEAD
   // 필기합격자 데이터 조회
   useEffect(() => {
     const checkWrittenTestPassed = async () => {
@@ -87,9 +86,10 @@
         }
       }
     };
-=======
->>>>>>> bdbcff46
-
+
+    console.log('[ViewPostSidebar] useEffect 의존성 변경됨:', { effectiveJobPostId });
+    checkWrittenTestPassed();
+  }, [effectiveJobPostId]); // effectiveJobPostId만 의존성으로 유지
 
   // 현재 경로와 비교
   const isApplicantList = location.pathname === applicantListPath;
