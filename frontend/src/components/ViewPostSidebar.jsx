import React, { useState } from 'react';
import { useNavigate, useParams, useLocation } from 'react-router-dom';
import { CiSettings, CiUser, CiCalendar } from 'react-icons/ci';
import { MdOutlinePlayCircle, MdCheckCircle, MdRadioButtonUnchecked } from 'react-icons/md';
import { MdOutlineAutoAwesome, MdOutlineGroups, MdOutlineBusiness } from 'react-icons/md';

export default function ViewPostSidebar({ jobPost }) {
  const navigate = useNavigate();
  const location = useLocation();
  const { jobPostId: urlJobPostId } = useParams();
  const [isHovered, setIsHovered] = useState(false);
  const headerHeight = 64;
  // jobPostId가 없으면 빈 문자열로 fallback
  const effectiveJobPostId = urlJobPostId || jobPost?.id || '';
  const interviewReportDone = jobPost?.interviewReportDone;
  const finalReportDone = jobPost?.finalReportDone;

  // 각 버튼의 경로
  const applicantListPath = `/applicantlist/${effectiveJobPostId}`;
  const passedApplicantsPath = `/passedapplicants/${effectiveJobPostId}`;
  const interviewProgressPath = `/interview-progress/${effectiveJobPostId}`;
  
  // 면접 단계별 경로
  const aiInterviewPath = `/interview-progress/${effectiveJobPostId}/ai`;
  const firstInterviewPath = `/interview-progress/${effectiveJobPostId}/first`;
  const secondInterviewPath = `/interview-progress/${effectiveJobPostId}/second`;

  // 현재 경로와 비교
  const isApplicantList = location.pathname === applicantListPath;
  const isPassedApplicants = location.pathname === passedApplicantsPath;
  const isInterviewProgress = location.pathname === interviewProgressPath;
  
  // 면접 단계별 활성 상태 확인
  const isAiInterview = location.pathname === aiInterviewPath;
  const isFirstInterview = location.pathname === firstInterviewPath;
  const isSecondInterview = location.pathname === secondInterviewPath;

  return (
    <div
      className="fixed left-0 top-[64px] dark:bg-gray-800 dark:text-gray-100 bg-white text-gray-900 flex flex-col items-center pt-4 transition-all"
      style={{ zIndex: 9999, width: isHovered ? 180 : 90, height: `calc(100vh - ${headerHeight}px)`, borderRight: '1px solid #e2e8f0' }}
      onMouseEnter={() => setIsHovered(true)}
      onMouseLeave={() => setIsHovered(false)}
    >
      {/* 공고 정보 (jobPost 있을 때만) */}
      {jobPost && (
        <div className="w-full mb-4 px-1">
          <div className="font-bold text-md dark:text-gray-100 mb-1 truncate">{jobPost?.title || '공고 제목'}</div>
          <div className="text-xs text-gray-400 dark:text-gray-400 truncate">{jobPost?.startDate} ~ {jobPost?.endDate}</div>
        </div>
      )}
      {/* 네비게이션 버튼 (항상 표시) */}
      <div className="flex flex-col gap-2 w-full mb-6">
        <button
          className={`flex items-center w-full h-11 rounded-md px-2 transition text-sm font-semibold
            ${isHovered ? 'justify-start' : 'justify-center'}
            ${isApplicantList
              ? 'bg-blue-600 text-white hover:bg-blue-700'
              : 'bg-gray-200 dark:bg-gray-700 text-gray-700 dark:text-gray-200 hover:bg-gray-300 dark:hover:bg-gray-600'}
          `}
          onClick={() => navigate(applicantListPath)}
        >
          <CiUser size={22} />
          {isHovered && <span className="ml-2">지원자 조회</span>}
        </button>
        <button
          className={`flex items-center w-full h-11 rounded-md px-2 transition text-sm font-semibold
            ${isHovered ? 'justify-start' : 'justify-center'}
            ${isPassedApplicants
              ? 'bg-blue-600 text-white hover:bg-blue-700'
              : 'bg-gray-200 dark:bg-gray-700 text-gray-700 dark:text-gray-200 hover:bg-gray-300 dark:hover:bg-gray-600'}
          `}
          onClick={() => navigate(passedApplicantsPath)}
        >
          <MdCheckCircle size={22} />
          {isHovered && <span className="ml-2">서류 합격자 명단</span>}
        </button>
        {/* 필기 질문 생성 버튼 추가 */}
        <button
          className={`flex items-center w-full h-11 rounded-md px-2 transition text-sm font-semibold
            ${isHovered ? 'justify-start' : 'justify-center'}
            bg-teal-100 dark:bg-teal-900 text-teal-700 dark:text-teal-200 hover:bg-teal-200 dark:hover:bg-teal-800'
          `}
          onClick={() => navigate('/applicant/written-test-generator')}
        >
          <MdOutlinePlayCircle size={20} />
          {isHovered && <span className="ml-2">필기 질문 생성</span>}
        </button>
      </div>
      
      {/* 면접 단계별 네비게이션 */}
      <div className="flex flex-col gap-1 w-full mb-6">
        <div className={`text-xs font-semibold px-2 mb-1 ${isHovered ? 'block' : 'hidden'}`}>
          면접 진행
        </div>
        {/* AI 면접 */}
        <button
          className={`flex items-center w-full h-10 rounded-md px-2 transition text-sm font-semibold
            ${isHovered ? 'justify-start' : 'justify-center'}
            ${isAiInterview
              ? 'bg-green-600 text-white hover:bg-green-700'
              : 'bg-gray-200 dark:bg-gray-700 text-gray-700 dark:text-gray-200 hover:bg-gray-300 dark:hover:bg-gray-600'}
          `}
          onClick={() => navigate(aiInterviewPath)}
        >
          <MdOutlineAutoAwesome size={20} />
          {isHovered && <span className="ml-2">AI 면접</span>}
        </button>
        {/* 1차 면접 (실무진) */}
        <button
<<<<<<< HEAD
          className={`flex items-center w-full h-11 rounded-md px-2 transition text-sm font-semibold
            ${isHovered ? 'justify-start' : 'justify-center'}
            bg-green-100 dark:bg-green-900 text-green-700 dark:text-green-200 hover:bg-green-200 dark:hover:bg-green-800'
          `}
          onClick={() => navigate(`/written-test-passed/${effectiveJobPostId}`)}
        >
          <MdCheckCircle size={20} />
          {isHovered && <span className="ml-2">필기 합격자 명단</span>}
        </button>
        <button
          className={`flex items-center w-full h-11 rounded-md px-2 transition text-sm font-bold
=======
          className={`flex items-center w-full h-10 rounded-md px-2 transition text-sm font-semibold
>>>>>>> 967f8362
            ${isHovered ? 'justify-start' : 'justify-center'}
            ${isFirstInterview
              ? 'bg-blue-600 text-white hover:bg-blue-700'
              : 'bg-gray-200 dark:bg-gray-700 text-gray-700 dark:text-gray-200 hover:bg-gray-300 dark:hover:bg-gray-600'}
          `}
          onClick={() => navigate(firstInterviewPath)}
        >
          <MdOutlineGroups size={20} />
          {isHovered && <span className="ml-2">1차 면접</span>}
        </button>
        {/* 2차 면접 (임원) */}
        <button
          className={`flex items-center w-full h-10 rounded-md px-2 transition text-sm font-semibold
            ${isHovered ? 'justify-start' : 'justify-center'}
            ${isSecondInterview
              ? 'bg-purple-600 text-white hover:bg-purple-700'
              : 'bg-gray-200 dark:bg-gray-700 text-gray-700 dark:text-gray-200 hover:bg-gray-300 dark:hover:bg-gray-600'}
          `}
          onClick={() => navigate(secondInterviewPath)}
        >
          <MdOutlineBusiness size={20} />
          {isHovered && <span className="ml-2">2차 면접</span>}
        </button>
      </div>
      
      {/* 보고서 버튼들 (jobPost 있을 때만) */}
      {jobPost && (
        <div className="flex flex-col gap-1 w-full mb-6">
          {/* 서류 보고서 버튼 추가 */}
          <button
            className={`flex items-center w-full h-9 rounded-md px-2 transition text-sm
              ${isHovered ? 'justify-start' : 'justify-center'}
              bg-blue-50 dark:bg-blue-900 text-blue-700 dark:text-blue-200 hover:bg-blue-100 dark:hover:bg-blue-800'
            `}
            onClick={() => navigate(`/report/document?job_post_id=${effectiveJobPostId}`)}
          >
            <MdCheckCircle size={18} />
            {isHovered && <span className="ml-2 text-sm">서류 보고서</span>}
          </button>
          {/* 기존 면접/최종 보고서 버튼 */}
          <button
            className={`flex items-center w-full h-9 rounded-md px-2 transition text-sm
              ${isHovered ? 'justify-start' : 'justify-center'}
              ${interviewReportDone ? 'bg-blue-100 dark:bg-blue-900 text-blue-700 dark:text-blue-200' : 'bg-gray-100 dark:bg-gray-700 text-gray-400 dark:text-gray-500'}
              ${interviewReportDone ? 'hover:bg-blue-200 dark:hover:bg-blue-800' : 'hover:bg-gray-200 dark:hover:bg-gray-600'}
              ${!interviewReportDone ? 'opacity-60 cursor-not-allowed' : ''}`}
            onClick={() => interviewReportDone && navigate('/interview-report')}
            disabled={!interviewReportDone}
          >
            {interviewReportDone ? <MdCheckCircle size={18} /> : <MdRadioButtonUnchecked size={18} />}
            {isHovered && <span className="ml-2 text-sm">면접 보고서</span>}
          </button>
          <button
            className={`flex items-center w-full h-9 rounded-md px-2 transition text-sm
              ${isHovered ? 'justify-start' : 'justify-center'}
              ${finalReportDone ? 'bg-blue-100 dark:bg-blue-900 text-blue-700 dark:text-blue-200' : 'bg-gray-100 dark:bg-gray-700 text-gray-400 dark:text-gray-500'}
              ${finalReportDone ? 'hover:bg-blue-200 dark:hover:bg-blue-800' : 'hover:bg-gray-200 dark:hover:bg-gray-600'}
              ${!finalReportDone ? 'opacity-60 cursor-not-allowed' : ''}`}
            onClick={() => finalReportDone && navigate('/final-report')}
            disabled={!finalReportDone}
          >
            {finalReportDone ? <MdCheckCircle size={18} /> : <MdRadioButtonUnchecked size={18} />}
            {isHovered && <span className="ml-2 text-sm">최종 보고서</span>}
          </button>
        </div>
      )}
      {/* 하단 네비게이션 */}
      <div className="flex flex-col gap-2 w-full mb-4">
        <button
          className={`flex items-center w-full h-10 rounded-md px-2 transition text-sm
            ${isHovered ? 'justify-start' : 'justify-center'}
            bg-gray-200 dark:bg-gray-700 text-gray-700 dark:text-gray-200 hover:bg-gray-300 dark:hover:bg-gray-600`}
          onClick={() => navigate(`/interview-panel-management/${effectiveJobPostId}`)}
        >
          <CiCalendar size={22} />
          {isHovered && <span className="ml-2">면접관 편성</span>}
        </button>
        <button
          className={`flex items-center w-full h-10 rounded-md px-2 transition text-sm
            ${isHovered ? 'justify-start' : 'justify-center'}
            bg-gray-200 dark:bg-gray-700 text-gray-700 dark:text-gray-200 hover:bg-gray-300 dark:hover:bg-gray-600`}
          onClick={() => navigate('/settings')}
        >
          <CiSettings size={22} />
          {isHovered && <span className="ml-2">설정</span>}
        </button>
        <button
          className={`flex items-center w-full h-10 rounded-md px-2 transition text-sm
            ${isHovered ? 'justify-start' : 'justify-center'}
            bg-gray-200 dark:bg-gray-700 text-gray-700 dark:text-gray-200 hover:bg-gray-300 dark:hover:bg-gray-600`}
          onClick={() => navigate('/mypage')}
        >
          <CiUser size={22} />
          {isHovered && <span className="ml-2">내 정보</span>}
        </button>
      </div>
    </div>
  );
}<|MERGE_RESOLUTION|>--- conflicted
+++ resolved
@@ -95,6 +95,17 @@
         </div>
         {/* AI 면접 */}
         <button
+          className={`flex items-center w-full h-11 rounded-md px-2 transition text-sm font-semibold
+            ${isHovered ? 'justify-start' : 'justify-center'}
+            bg-green-100 dark:bg-green-900 text-green-700 dark:text-green-200 hover:bg-green-200 dark:hover:bg-green-800'
+          `}
+          onClick={() => navigate(`/written-test-passed/${effectiveJobPostId}`)}
+        >
+          <MdCheckCircle size={20} />
+          {isHovered && <span className="ml-2">필기 합격자 명단</span>}
+        </button>
+        <button
+          className={`flex items-center w-full h-11 rounded-md px-2 transition text-sm font-bold
           className={`flex items-center w-full h-10 rounded-md px-2 transition text-sm font-semibold
             ${isHovered ? 'justify-start' : 'justify-center'}
             ${isAiInterview
@@ -108,21 +119,7 @@
         </button>
         {/* 1차 면접 (실무진) */}
         <button
-<<<<<<< HEAD
-          className={`flex items-center w-full h-11 rounded-md px-2 transition text-sm font-semibold
-            ${isHovered ? 'justify-start' : 'justify-center'}
-            bg-green-100 dark:bg-green-900 text-green-700 dark:text-green-200 hover:bg-green-200 dark:hover:bg-green-800'
-          `}
-          onClick={() => navigate(`/written-test-passed/${effectiveJobPostId}`)}
-        >
-          <MdCheckCircle size={20} />
-          {isHovered && <span className="ml-2">필기 합격자 명단</span>}
-        </button>
-        <button
-          className={`flex items-center w-full h-11 rounded-md px-2 transition text-sm font-bold
-=======
           className={`flex items-center w-full h-10 rounded-md px-2 transition text-sm font-semibold
->>>>>>> 967f8362
             ${isHovered ? 'justify-start' : 'justify-center'}
             ${isFirstInterview
               ? 'bg-blue-600 text-white hover:bg-blue-700'
