import { defineConfig } from 'vite'
import react from '@vitejs/plugin-react'
import { VitePWA } from 'vite-plugin-pwa';
import commonjs from 'vite-plugin-commonjs';

// https://vite.dev/config/
export default defineConfig({
  plugins: [
    commonjs(),
    react(), 
    VitePWA({
      registerType: 'autoUpdate',
      manifest: {
        name: 'Kocruit - AI 면접 시스템',
        short_name: 'Kocruit',
        description: 'AI 기반 스마트 면접 관리 시스템',
        start_url: '/',
        display: 'standalone',
        background_color: '#ffffff',
        theme_color: '#42a5f5',
        orientation: 'portrait-primary',
        scope: '/',
        lang: 'ko',
        icons: [
          {
            src: '/Logo.png',
            sizes: '192x192',
            type: 'image/png',
            purpose: 'any maskable'
          },
          {
            src: '/Logo.png',
            sizes: '512x512',
            type: 'image/png',
            purpose: 'any maskable'
          }
        ],
        categories: ['business', 'productivity'],
        shortcuts: [
          {
            name: '면접 진행',
            short_name: '면접',
            description: '면접 진행 페이지로 이동',
            url: '/interview-progress',
            icons: [
              {
                src: '/Logo.png',
                sizes: '192x192'
              }
            ]
          }
        ]
      },
      devOptions: {
        enabled: false, // 개발 중에는 PWA 비활성화
        type: 'module',
        navigateFallback: false
      },
      workbox: {
        // Workbox 설정
        clientsClaim: true,
        skipWaiting: true,
        cleanupOutdatedCaches: true,
        maximumFileSizeToCacheInBytes: 10 * 1024 * 1024 // 10MB로 증가
      }
    })
  ],
  server: {
    host: '0.0.0.0',
    port: 5173,
<<<<<<< HEAD
    strictPort: true,
=======
>>>>>>> 7aee9987
    proxy: {
      '/api': 'http://kocruit_fastapi:8000',
      '/auth': 'http://kocruit_fastapi:8000',
      '/admin': 'http://kocruit_fastapi:8000',
    },
    // WebSocket 프록시 설정
    ws: {
      proxy: {
        '/api': {
          target: 'ws://localhost:8000',
          // target: 'ws://kocruit_fastapi:8000',
          ws: true
        }
      }
    }
  },
})

<|MERGE_RESOLUTION|>--- conflicted
+++ resolved
@@ -68,10 +68,7 @@
   server: {
     host: '0.0.0.0',
     port: 5173,
-<<<<<<< HEAD
     strictPort: true,
-=======
->>>>>>> 7aee9987
     proxy: {
       '/api': 'http://kocruit_fastapi:8000',
       '/auth': 'http://kocruit_fastapi:8000',
