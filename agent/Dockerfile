FROM python:3.11-slim

WORKDIR /app

# 시스템 패키지 설치
RUN apt-get update && apt-get install -y \
    gcc \
    g++ \
<<<<<<< HEAD
    libsndfile1 \
    libportaudio2 \
    portaudio19-dev \
    && rm -rf /var/lib/apt/lists/*

RUN apt-get update && apt-get install -y ffmpeg && rm -rf /var/lib/apt/lists/*

# Python 의존성 설치
COPY agent/requirements.txt .
=======
    git \
    wget \
    curl \
    && rm -rf /var/lib/apt/lists/*

# Python 패키지 설치
COPY requirements.txt .
>>>>>>> 9cfc896b
RUN pip install --no-cache-dir -r requirements.txt

# 🆕 모델은 런타임에 로딩 (빌드 타임 다운로드 제거)
# SentenceTransformer와 Transformers 모델 모두 런타임에 안전하게 로딩

# 애플리케이션 코드 복사
COPY . .

EXPOSE 8000

CMD ["uvicorn", "main:app", "--host", "0.0.0.0", "--port", "8000"]

ENV PYTHONPATH=/app

# 🆕 HuggingFace 캐시 디렉토리 설정
ENV HF_HOME=/app/.cache/huggingface
ENV TRANSFORMERS_CACHE=/app/.cache/huggingface/transformers
ENV HF_DATASETS_CACHE=/app/.cache/huggingface/datasets

# 🆕 모델 다운로드 시 진행률 표시 활성화
ENV HF_HUB_DISABLE_PROGRESS_BARS=false<|MERGE_RESOLUTION|>--- conflicted
+++ resolved
@@ -6,25 +6,18 @@
 RUN apt-get update && apt-get install -y \
     gcc \
     g++ \
-<<<<<<< HEAD
     libsndfile1 \
     libportaudio2 \
     portaudio19-dev \
+    git \
+    wget \
+    curl \
     && rm -rf /var/lib/apt/lists/*
 
 RUN apt-get update && apt-get install -y ffmpeg && rm -rf /var/lib/apt/lists/*
 
 # Python 의존성 설치
 COPY agent/requirements.txt .
-=======
-    git \
-    wget \
-    curl \
-    && rm -rf /var/lib/apt/lists/*
-
-# Python 패키지 설치
-COPY requirements.txt .
->>>>>>> 9cfc896b
 RUN pip install --no-cache-dir -r requirements.txt
 
 # 🆕 모델은 런타임에 로딩 (빌드 타임 다운로드 제거)
