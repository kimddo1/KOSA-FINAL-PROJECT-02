--- conflicted
+++ resolved
@@ -1,16 +1,12 @@
 import redis
 import json
 import hashlib
-<<<<<<< HEAD
 from functools import wraps
-import os
-=======
-import functools
 from typing import Any, Optional
 import asyncio
+import os
 from aiocache import cached
 from aiocache.backends.redis import RedisCache
->>>>>>> 9cfc896b
 
 # Redis 연결 설정 (원래 설정으로 복원)
 REDIS_HOST = os.environ.get("REDIS_HOST", "localhost")
@@ -77,8 +73,7 @@
             
             return result
         return wrapper
-<<<<<<< HEAD
-    return decorator 
+    return decorator
 
 def clear_function_cache(function_name: str):
     """
@@ -145,9 +140,7 @@
         return migrated_count
     except Exception as e:
         print(f"Error migrating cache from {old_function_name} to {new_function_name}: {e}")
-        return 0 
-=======
-    return decorator
+        return 0
 
 # 비동기 Redis 캐시 설정
 async def get_async_cache():
@@ -174,5 +167,4 @@
         async def wrapper(*args, **kwargs):
             return await func(*args, **kwargs)
         return wrapper
-    return decorator 
->>>>>>> 9cfc896b
+    return decorator