from fastapi import FastAPI, Request
from fastapi.middleware.cors import CORSMiddleware
import sys
import os

# Python 경로에 현재 디렉토리 추가
sys.path.insert(0, os.path.dirname(os.path.abspath(__file__)))

from agents.graph_agent import build_graph
from agents.chatbot_graph import create_chatbot_graph, initialize_chat_state, create_session_id
from agents.chatbot_node import ChatbotNode
from redis_monitor import RedisMonitor
from scheduler import RedisScheduler
from tools.weight_extraction_tool import weight_extraction_tool
from tools.form_fill_tool import form_fill_tool, form_improve_tool
from tools.form_field_tool import form_field_update_tool, form_status_check_tool
from tools.form_field_improve_tool import form_field_improve_tool
from agents.application_evaluation_agent import evaluate_application
from tools.speech_recognition_tool import speech_recognition_tool
from tools.highlight_resume_tool import get_highlight_tool
# from tools.realtime_interview_evaluation_tool import realtime_interview_evaluation_tool, RealtimeInterviewEvaluationTool
from dotenv import load_dotenv
import uuid
import os
from fastapi import HTTPException
from langchain_openai import ChatOpenAI
import json
<<<<<<< HEAD
from pydantic import BaseModel
from typing import Optional

# Pydantic 모델 정의
class HighlightResumeRequest(BaseModel):
    text: str
    job_description: str = ""
    company_values: str = ""
    jobpost_id: Optional[int] = None
    company_id: Optional[int] = None
=======
from fastapi import FastAPI, File, UploadFile, Form
from fastapi.middleware.cors import CORSMiddleware
import tempfile
import os
from agent.tools.speech_recognition_tool import SpeechRecognitionTool
from agent.tools.realtime_interview_evaluation_tool import RealtimeInterviewEvaluationTool
from agent.tools.answer_grading_tool import grade_written_test_answer
>>>>>>> 8051cfe0

load_dotenv()

app = FastAPI(
    title="AI Agent API",
    description="AI Agent for KOCruit Project",
    version="1.0.0"
)

# CORS 미들웨어 추가
app.add_middleware(
    CORSMiddleware,
    allow_origins=["http://localhost:5173", "http://localhost:3000"],  # 프론트엔드 주소
    allow_credentials=True,
    allow_methods=["*"],
    allow_headers=["*"],
)

# 헬스체크 엔드포인트
@app.get("/health")
async def health_check():
    """서버 상태 확인 엔드포인트"""
    return {"status": "healthy", "message": "Kocruit Agent API is running"}

@app.get("/")
async def root():
    """루트 경로 - API 정보 반환"""
    return {
        "message": "AI Agent API is running",
        "version": "1.0.0",
        "endpoints": {
            "chat": "/chat/",
            "highlight_resume": "/highlight-resume",
            "extract_weights": "/extract-weights/",
            "evaluate_application": "/evaluate-application/",
            "monitor_health": "/monitor/health",
            "monitor_sessions": "/monitor/sessions",
            "speech_recognition": "/agent/speech-recognition",
            "realtime_evaluation": "/agent/realtime-interview-evaluation",
            "docs": "/docs"
        }
    }

# OpenAI API 키가 있을 때만 그래프 초기화
try:
    if os.getenv("OPENAI_API_KEY"):
        graph_agent = build_graph()
        chatbot_graph = create_chatbot_graph()
    else:
        graph_agent = None
        chatbot_graph = None
        print("Warning: OPENAI_API_KEY not found. Some features will be limited.")
except Exception as e:
    print(f"Error initializing agents: {e}")
    graph_agent = None
    chatbot_graph = None

# Redis 모니터링 시스템 초기화
try:
    redis_monitor = RedisMonitor()
    scheduler = RedisScheduler(redis_monitor)
    print("Redis monitoring system initialized successfully.")
except Exception as e:
    print(f"Error initializing Redis monitor: {e}")
    redis_monitor = None
    scheduler = None

@app.post("/highlight-resume")
async def highlight_resume(request: dict):
    """이력서 하이라이팅 분석 (resume_content 직접 전달)"""
    print(f"🎯 AI Agent: 하이라이팅 요청 받음!")
    print(f"📥 요청 데이터: {request}")
    
    try:
        # HighlightResumeTool 인스턴스 생성
        highlight_tool = get_highlight_tool()
        if not highlight_tool:
            print("❌ HighlightResumeTool 초기화 실패")
            raise HTTPException(status_code=503, detail="HighlightResumeTool을 초기화할 수 없습니다")
        
        # application_id 필수 체크
        if "application_id" not in request:
            print("❌ application_id 누락")
            raise HTTPException(status_code=400, detail="application_id is required")
        
        # resume_content 필수 체크
        if "resume_content" not in request:
            print("❌ resume_content 누락")
            raise HTTPException(status_code=400, detail="resume_content is required")
        
        application_id = request["application_id"]
        resume_content = request["resume_content"]
        jobpost_id = request.get("jobpost_id")
        company_id = request.get("company_id")
        
        print(f"✅ 파라미터 확인 완료: application_id={application_id}, jobpost_id={jobpost_id}, company_id={company_id}")
        print(f"📄 이력서 내용 길이: {len(resume_content)} characters")
        
        # resume_content 기반 하이라이팅 실행 (비동기)
        print("🚀 하이라이팅 분석 시작...")
        result = await highlight_tool.run_all_with_content(
            resume_content=resume_content,
            application_id=application_id,
            jobpost_id=jobpost_id,
            company_id=company_id
        )
        
        print(f"✅ 하이라이팅 분석 완료: {len(result.get('highlights', []))} highlights")
        print(f"📤 응답 전송 시작...")
        print(f"📦 응답 데이터: {result}")
        return result
        
    except Exception as e:
        print(f"❌ 하이라이팅 분석 중 오류 발생: {str(e)}")
        import traceback
        print(f"📋 상세 오류: {traceback.format_exc()}")
        raise HTTPException(status_code=500, detail=str(e))

@app.post("/run/")
async def run(request: Request):
    data = await request.json()
    # job_posting, resume 필드 둘 다 받아야 함
    job_posting = data.get("job_posting", "")
    resume = data.get("resume", "")
    state = {
        "job_posting": job_posting,
        "resume": resume
    }
    result = graph_agent.invoke(state)
    if result is None:
        return {"error": "LangGraph returned None"}
    return {
        "job_posting_suggestion": result.get("job_posting_suggestion"),
        "resume_score": result.get("resume_score"),
    }

@app.post("/chat/")
async def chat(request: Request):
    """챗봇 대화 API"""
    data = await request.json()
    user_message = data.get("message", "")
    session_id = data.get("session_id", None)
    page_context = data.get("page_context", {})  # 페이지 컨텍스트 추가
    
    if not user_message:
        return {"error": "Message is required"}
    
    # 세션 ID가 없으면 새로 생성
    if not session_id:
        session_id = create_session_id()
    
    # chatbot_graph가 초기화되지 않은 경우 기본 응답
    if chatbot_graph is None:
        return {
            "session_id": session_id,
            "ai_response": "죄송합니다. 현재 챗봇 서비스가 설정 중입니다. 잠시 후 다시 시도해주세요.",
            "context_used": "",
            "conversation_history_length": 0,
            "page_suggestions": [],
            "dom_actions": [],
            "error": "OpenAI API key not configured"
        }
    
    # 챗봇 상태 초기화 (페이지 컨텍스트 포함)
    chat_state = initialize_chat_state(user_message, session_id, page_context)
    
    # 챗봇 그래프 실행
    try:
        result = chatbot_graph.invoke(chat_state)
        return {
            "session_id": session_id,
            "ai_response": result.get("ai_response", ""),
            "context_used": result.get("context_used", ""),
            "conversation_history_length": result.get("conversation_history_length", 0),
            "page_suggestions": result.get("page_suggestions", []),  # 페이지별 제안사항
            "dom_actions": result.get("dom_actions", []),  # DOM 조작 액션
            "error": result.get("error", "")
        }
    except Exception as e:
        return {
            "session_id": session_id,
            "error": f"Chatbot error: {str(e)}",
            "ai_response": "죄송합니다. 오류가 발생했습니다."
        }

@app.post("/chat/add-knowledge/")
async def add_knowledge(request: Request):
    """지식 베이스에 문서 추가"""
    data = await request.json()
    documents = data.get("documents", [])
    metadata = data.get("metadata", None)
    
    if not documents:
        return {"error": "Documents are required"}
    
    try:
        chatbot_node = ChatbotNode()
        chatbot_node.add_knowledge(documents, metadata)
        return {"message": f"Added {len(documents)} documents to knowledge base"}
    except Exception as e:
        return {"error": f"Failed to add knowledge: {str(e)}"}

@app.delete("/chat/clear/{session_id}")
async def clear_conversation(session_id: str):
    """특정 세션의 대화 히스토리 삭제"""
    try:
        chatbot_node = ChatbotNode()
        chatbot_node.clear_conversation(session_id)
        return {"message": f"Cleared conversation history for session {session_id}"}
    except Exception as e:
        return {"error": f"Failed to clear conversation: {str(e)}"}

@app.get("/chat/session/new")
async def create_new_session():
    """새로운 세션 생성"""
    session_id = create_session_id()
    return {"session_id": session_id}

# Redis 모니터링 엔드포인트들
@app.get("/monitor/health")
async def get_redis_health():
    """Redis 상태 확인"""
    if redis_monitor is None:
        return {"error": "Redis monitor not initialized"}
    return redis_monitor.get_health_status()

@app.get("/monitor/sessions")
async def get_session_statistics():
    """세션 통계 정보"""
    if redis_monitor is None:
        return {"error": "Redis monitor not initialized"}
    return redis_monitor.get_session_statistics()

@app.post("/monitor/cleanup")
async def cleanup_sessions():
    """만료된 세션 정리"""
    if redis_monitor is None:
        return {"error": "Redis monitor not initialized"}
    return redis_monitor.cleanup_expired_sessions()

@app.post("/monitor/backup")
async def backup_conversations(request: Request):
    """대화 기록 백업"""
    if redis_monitor is None:
        return {"error": "Redis monitor not initialized"}
    
    data = await request.json()
    backup_name = data.get("backup_name")
    return redis_monitor.backup_conversations(backup_name)

@app.post("/monitor/restore")
async def restore_conversations(request: Request):
    """대화 기록 복구"""
    if redis_monitor is None:
        return {"error": "Redis monitor not initialized"}
    
    data = await request.json()
    backup_file = data.get("backup_file")
    if not backup_file:
        return {"error": "backup_file is required"}
    
    return redis_monitor.restore_conversations(backup_file)

@app.get("/monitor/backups")
async def get_backup_list():
    """백업 파일 목록"""
    if redis_monitor is None:
        return {"error": "Redis monitor not initialized"}
    return redis_monitor.get_backup_list()

@app.delete("/monitor/backup/{backup_name}")
async def delete_backup(backup_name: str):
    """백업 파일 삭제"""
    if redis_monitor is None:
        return {"error": "Redis monitor not initialized"}
    return redis_monitor.delete_backup(backup_name)

@app.post("/monitor/memory-limit")
async def set_memory_limit(request: Request):
    """메모리 제한 설정"""
    if redis_monitor is None:
        return {"error": "Redis monitor not initialized"}
    
    data = await request.json()
    max_memory_mb = data.get("max_memory_mb", 512)
    return redis_monitor.set_memory_limit(max_memory_mb)

@app.post("/monitor/start")
async def start_monitoring():
    """모니터링 시작"""
    if redis_monitor is None:
        return {"error": "Redis monitor not initialized"}
    
    redis_monitor.start_monitoring()
    return {"message": "Monitoring started"}

@app.post("/monitor/stop")
async def stop_monitoring():
    """모니터링 중지"""
    if redis_monitor is None:
        return {"error": "Redis monitor not initialized"}
    
    redis_monitor.stop_monitoring()
    return {"message": "Monitoring stopped"}

@app.post("/monitor/auto-cleanup/enable")
async def enable_auto_cleanup():
    """자동 정리 활성화"""
    if redis_monitor is None:
        return {"error": "Redis monitor not initialized"}
    
    redis_monitor.enable_auto_cleanup()
    return {"message": "Auto cleanup enabled"}

@app.post("/monitor/auto-cleanup/disable")
async def disable_auto_cleanup():
    """자동 정리 비활성화"""
    if redis_monitor is None:
        return {"error": "Redis monitor not initialized"}
    
    redis_monitor.disable_auto_cleanup()
    return {"message": "Auto cleanup disabled"}

@app.post("/monitor/scheduler/start")
async def start_scheduler():
    """스케줄러 시작"""
    if scheduler is None:
        return {"error": "Scheduler not initialized"}
    
    import asyncio
    asyncio.create_task(scheduler.start())
    return {"message": "Scheduler started"}

@app.post("/monitor/scheduler/stop")
async def stop_scheduler():
    """스케줄러 중지"""
    if scheduler is None:
        return {"error": "Scheduler not initialized"}
    
    return {"message": "Scheduler stopped"}

@app.get("/monitor/scheduler/status")
async def get_scheduler_status():
    """스케줄러 상태 확인"""
    if scheduler is None:
        return {"error": "Scheduler not initialized"}
    
    return scheduler.get_scheduler_status()

@app.post("/monitor/cleanup/manual")
async def manual_cleanup():
    """수동 정리 실행"""
    if scheduler is None:
        return {"error": "Scheduler not initialized"}
    
    result = await scheduler.run_manual_cleanup()
    return result

@app.post("/monitor/backup/manual")
async def manual_backup(request: Request):
    """수동 백업 실행"""
    if scheduler is None:
        return {"error": "Scheduler not initialized"}
    
    data = await request.json()
    backup_name = data.get("backup_name")
    
    result = await scheduler.run_manual_backup(backup_name)
    return result



@app.post("/extract-weights/")
async def extract_weights(request: Request):
    """채용공고 내용을 분석하여 가중치를 추출합니다."""
    data = await request.json()
    job_posting_content = data.get("job_posting", "")
    
    if not job_posting_content:
        return {"error": "Job posting content is required"}
    
    try:
        state = {"job_posting": job_posting_content}
        result = weight_extraction_tool(state)
        weights = result.get("weights", [])
        
        return {
            "weights": weights,
            "message": f"Successfully extracted {len(weights)} weights"
        }
    except Exception as e:
        return {
            "error": f"Failed to extract weights: {str(e)}",
            "weights": []
        }




@app.post("/evaluate-application/")
async def evaluate_application_api(request: Request):
    """지원자의 서류를 AI로 평가합니다."""
    data = await request.json()
    job_posting = data.get("job_posting", "")
    spec_data = data.get("spec_data", {})
    resume_data = data.get("resume_data", {})
    weight_data = data.get("weight_data", {})
    
    if not job_posting or not spec_data or not resume_data:
        return {"error": "job_posting, spec_data, and resume_data are required"}
    
    try:
        # weight_data를 포함하여 평가 실행
        initial_state = {
            "job_posting": job_posting,
            "spec_data": spec_data,
            "resume_data": resume_data,
            "weight_data": weight_data,
            "ai_score": 0.0,
            "scoring_details": {},
            "pass_reason": "",
            "fail_reason": "",
            "status": "",
            "decision_reason": "",
            "confidence": 0.0
        }
        
        result = evaluate_application(job_posting, spec_data, resume_data, weight_data)
        
        return {
            "ai_score": result.get("ai_score", 0.0),
            "document_status": result.get("document_status", "REJECTED"),
            "pass_reason": result.get("pass_reason", ""),
            "fail_reason": result.get("fail_reason", ""),
            "scoring_details": result.get("scoring_details", {}),
            "decision_reason": result.get("decision_reason", ""),
            "confidence": result.get("confidence", 0.0),
            "message": "Application evaluation completed successfully"
        }
    except Exception as e:
        return {
            "error": f"Failed to evaluate application: {str(e)}",
            "ai_score": 0.0,
            "document_status": "REJECTED",
            "pass_reason": "",
            "fail_reason": "",
            "scoring_details": {},
            "decision_reason": "",
            "confidence": 0.0
        }

# 폼 관련 API 엔드포인트들
@app.post("/ai/form-fill")
async def ai_form_fill(request: Request):
    """AI를 통한 폼 자동 채우기"""
    data = await request.json()
    description = data.get("description", "")
    current_form_data = data.get("current_form_data", {})
    
    if not description:
        return {"error": "Description is required"}
    
    try:
        state = {
            "description": description,
            "current_form_data": current_form_data
        }
        result = form_fill_tool(state)
        return result
    except Exception as e:
        return {"error": f"Form fill failed: {str(e)}"}

@app.post("/ai/form-improve")
async def ai_form_improve(request: Request):
    """AI를 통한 폼 개선 제안"""
    data = await request.json()
    current_form_data = data.get("current_form_data", {})
    
    if not current_form_data:
        return {"error": "Current form data is required"}
    
    try:
        state = {
            "current_form_data": current_form_data
        }
        result = form_improve_tool(state)
        return result
    except Exception as e:
        return {"error": f"Form improve failed: {str(e)}"}

@app.post("/ai/form-field-update")
async def ai_form_field_update(request: Request):
    """AI를 통한 특정 폼 필드 수정"""
    data = await request.json()
    field_name = data.get("field_name", "")
    new_value = data.get("new_value", "")
    current_form_data = data.get("current_form_data", {})
    
    if not field_name or not new_value:
        return {"error": "Field name and new value are required"}
    
    try:
        state = {
            "field_name": field_name,
            "new_value": new_value,
            "current_form_data": current_form_data
        }
        result = form_field_update_tool(state)
        return result
    except Exception as e:
        return {"error": f"Form field update failed: {str(e)}"}

@app.post("/ai/form-status-check")
async def ai_form_status_check(request: Request):
    """AI를 통한 폼 상태 확인"""
    data = await request.json()
    current_form_data = data.get("current_form_data", {})
    
    try:
        state = {
            "current_form_data": current_form_data
        }
        result = form_status_check_tool(state)
        return result
    except Exception as e:
        return {"error": f"Form status check failed: {str(e)}"}

@app.post("/ai/field-improve")
async def ai_field_improve(request: Request):
    """AI를 통한 특정 필드 개선"""
    data = await request.json()
    field_name = data.get("field_name", "")
    current_content = data.get("current_content", "")
    user_request = data.get("user_request", "")
    form_context = data.get("form_context", {})
    
    if not field_name:
        return {"error": "Field name is required"}
    
    try:
        state = {
            "field_name": field_name,
            "current_content": current_content,
            "user_request": user_request,
            "form_context": form_context
        }
        result = form_field_improve_tool(state)
        return result
    except Exception as e:
        return {"error": f"Field improve failed: {str(e)}"}

@app.post("/ai/route")
async def ai_route(request: Request):
    """LLM 기반 라우팅 - 사용자 의도를 분석하여 적절한 도구로 분기"""
    data = await request.json()
    message = data.get("message", "")
    current_form_data = data.get("current_form_data", {})
    user_intent = data.get("user_intent", "")
    
    print(f"🔄 /ai/route 호출: message={message}")
    
    if not message:
        return {"error": "message is required"}
    
    try:
        # LangGraph를 사용한 라우팅
        state = {
            "message": message,
            "user_intent": user_intent,
            "current_form_data": current_form_data,
            "description": message,  # form_fill_tool이 description 필드를 사용하므로 추가
            "page_context": data.get("page_context", {})
        }
        
        # 그래프가 초기화되지 않은 경우
        if graph_agent is None:
            return {"error": "Graph agent not initialized"}
        
        result = graph_agent.invoke(state)
        print(f"🎯 라우팅 결과: {result}")
        
        # 결과에서 적절한 응답 추출
        if "info" in result:
            print(f"📋 info_tool 결과 감지: {result['info']}")
            return {
                "success": True,
                "response": result["info"],
                "tool_used": "info_tool"
            }
        elif "form_data" in result:
            return {
                "success": True,
                "response": result.get("message", "폼이 채워졌습니다."),
                "form_data": result.get("form_data", {}),
                "tool_used": "form_fill_tool"
            }
        elif "suggestions" in result:
            return {
                "success": True,
                "response": "폼 개선 제안:\n" + "\n".join([f"{i+1}. {s}" for i, s in enumerate(result.get("suggestions", []))]),
                "tool_used": "form_improve_tool"
            }
        elif "questions" in result:
            return {
                "success": True,
                "response": "면접 질문:\n" + "\n".join([f"{i+1}. {q}" for i, q in enumerate(result.get("questions", []))]),
                "tool_used": "project_question_generator"
            }
        elif "status" in result:
            return {
                "success": True,
                "response": result.get("status", "폼 상태를 확인했습니다."),
                "tool_used": "form_status_check_tool"
            }
        elif "response" in result:
            # spell_check_tool 등이 반환하는 response 필드 처리
            return {
                "success": True,
                "response": result.get("response", "요청을 처리했습니다."),
                "tool_used": "spell_check_tool"
            }
        else:
            # message가 있으면 그것을 사용, 없으면 기본 메시지
            response_message = result.get("message", "요청을 처리했습니다.")
            print(f"📝 기본 응답: {response_message}")
            return {
                "success": True,
                "response": response_message,
                "form_data": result.get("form_data", {}),
                "tool_used": "unknown"
            }
            
    except Exception as e:
        print(f"❌ /ai/route 오류: {e}")
        return {"success": False, "error": str(e)}

@app.post("/chat/suggest-questions")
async def suggest_questions(request: Request):
    """LLM을 활용한 예시 질문(빠른 응답) 생성 API"""
    data = await request.json()
    recent_messages = data.get("recent_messages", [])  # [{sender, text, timestamp} ...]
    page_context = data.get("page_context", {})
    form_data = data.get("form_data", {})

    # 최근 메시지 텍스트만 추출
    last_user_message = ""
    for msg in reversed(recent_messages):
        if msg.get("sender") == "user":
            last_user_message = msg.get("text", "")
            break

    # 프롬프트 설계
    prompt = f"""
    아래는 채용/HR 챗봇의 대화 맥락과 페이지 정보, 폼 상태입니다.
    이 맥락에서 사용자가 다음에 할 수 있는 유용한 예시 질문(빠른 응답 버튼용)을 4개 추천해 주세요.
    - 너무 단순하거나 반복적이지 않게, 실제로 도움이 될 만한 질문이어야 합니다.
    - 예시 질문은 한글로, 짧고 명확하게 작성하세요.
    - 반드시 배열(JSON)로만 응답하세요.

    [최근 사용자 메시지]
    {last_user_message}

    [페이지 정보]
    {page_context}

    [폼 상태]
    {form_data}

    예시 응답:
    ["지원자 목록 보여줘", "경력 우대 조건 추가", "면접 일정 추천해줘", "폼 개선 제안"]
    """
    
    llm = ChatOpenAI(model="gpt-4o-mini", temperature=0.5)
    try:
        response = llm.invoke(prompt)
        text = response.content.strip()
        # JSON 배열만 추출
        if "[" in text:
            start = text.find("[")
            end = text.find("]", start)
            arr = text[start:end+1]
            suggestions = json.loads(arr)
        else:
            suggestions = [text]
        return {"suggestions": suggestions}
    except Exception as e:
        return {"suggestions": ["지원자 목록 보여줘", "폼 개선 제안", "면접 일정 추천해줘", "채용공고 작성 방법"]}

@app.post("/agent/speech-recognition")
async def speech_recognition_api(request: Request):
    """인식 API"""
    data = await request.json()
    audio_file_path = data.get("audio_file_path", "") 
    if not audio_file_path:
        return {"error": "audio_file_path is required"}
    
    try:
        # 음성 인식 도구 실행
        state = {
            "audio_file_path": audio_file_path
        }
        
        result = speech_recognition_tool(state)
        
        return {
            "success": True,
            "speech_analysis": result.get("speech_analysis", {})
        }
    except Exception as e:
        return {
            "success": False,
            "error": str(e)
        }

@app.post("/agent/realtime-interview-evaluation")
async def realtime_interview_evaluation_api(request: Request):
    """실시간 면접 평가 API"""
    data = await request.json()
    transcription = data.get("transcription", "")
    speakers = data.get("speakers", [])
    job_info = data.get("job_info", {})
    resume_info = data.get("resume_info", {})
    current_time = data.get("current_time", 0)
    
    if not transcription:
        return {"error": "transcription is required"}
    
    try:
        # 실시간 평가 도구 실행
        state = {
            "transcription": transcription,
            "speakers": speakers,
            "job_info": job_info,
            "resume_info": resume_info,
            "current_time": current_time
        }
        
        # 실시간 평가 도구를 동적으로 import
        from tools.realtime_interview_evaluation_tool import realtime_interview_evaluation_tool
        result = realtime_interview_evaluation_tool(state)
        
        return {
            "success": True,
            "realtime_evaluation": result.get("realtime_evaluation", {})
        }
    except Exception as e:
        return {
            "success": False,
            "error": str(e)
        }

@app.post("/agent/ai-interview-evaluation")
async def ai_interview_evaluation_api(request: Request):
    """AI 면접 평가 API"""
    data = await request.json()
    session_id = data.get("session_id")
    job_info = data.get("job_info", "")
    audio_data = data.get("audio_data", {})
    behavior_data = data.get("behavior_data", {})
    game_data = data.get("game_data", {})
    
    if not session_id:
        return {"error": "session_id is required"}
    
    try:
        # AI 면접 워크플로우 실행
        from agents.ai_interview_workflow import run_ai_interview
        
        result = run_ai_interview(
            session_id=session_id,
            job_info=job_info,
            audio_data=audio_data,
            behavior_data=behavior_data,
            game_data=game_data
        )
        
        return {
            "success": True,
            "total_score": result.get("total_score", 0),
            "evaluation_metrics": result.get("evaluation_metrics", {}),
            "feedback": result.get("feedback", []),
            "session_id": session_id
        }
    except Exception as e:
        return {
            "success": False,
            "error": str(e)
        }

@app.post("/evaluate-audio")
async def evaluate_audio(
    application_id: int = Form(...),
    question_id: int = Form(...),
    question_text: str = Form(...),
    audio_file: UploadFile = File(...)
):
    """
    오디오 파일을 받아 실시간으로 STT, 감정/태도, 답변 점수화 결과를 반환
    """
    # 1. 임시 파일로 저장
    with tempfile.NamedTemporaryFile(delete=False, suffix=".wav") as tmp:
        tmp.write(await audio_file.read())
        tmp_path = tmp.name

    try:
        # 2. 오디오→텍스트(STT)
        speech_tool = SpeechRecognitionTool()
        trans_result = speech_tool.transcribe_audio(tmp_path)
        trans_text = trans_result.get("text", "")

        # 3. 감정/태도 분석
        realtime_tool = RealtimeInterviewEvaluationTool()
        eval_result = realtime_tool._evaluate_realtime_content(trans_text, "applicant", 0)
        sentiment = eval_result.get("sentiment", "neutral")
        if sentiment == "positive":
            emotion = attitude = "긍정"
        elif sentiment == "negative":
            emotion = attitude = "부정"
        else:
            emotion = attitude = "보통"

        # 4. 답변 점수화
        grade = grade_written_test_answer(question_text, trans_text)
        answer_score = grade.get("score")
        answer_feedback = grade.get("feedback")

        return {
            "answer_text_transcribed": trans_text,
            "emotion": emotion,
            "attitude": attitude,
            "answer_score": answer_score,
            "answer_feedback": answer_feedback,
        }
    finally:
        # 임시 파일 삭제
        if os.path.exists(tmp_path):
            os.remove(tmp_path)

if __name__ == "__main__":
    import uvicorn
    uvicorn.run(
        "main:app", 
        host="0.0.0.0", 
        port=8001, 
        reload=False,  # 자동 리로드 비활성화
        log_level="info"
    )<|MERGE_RESOLUTION|>--- conflicted
+++ resolved
@@ -2,9 +2,6 @@
 from fastapi.middleware.cors import CORSMiddleware
 import sys
 import os
-
-# Python 경로에 현재 디렉토리 추가
-sys.path.insert(0, os.path.dirname(os.path.abspath(__file__)))
 
 from agents.graph_agent import build_graph
 from agents.chatbot_graph import create_chatbot_graph, initialize_chat_state, create_session_id
@@ -25,18 +22,9 @@
 from fastapi import HTTPException
 from langchain_openai import ChatOpenAI
 import json
-<<<<<<< HEAD
 from pydantic import BaseModel
 from typing import Optional
 
-# Pydantic 모델 정의
-class HighlightResumeRequest(BaseModel):
-    text: str
-    job_description: str = ""
-    company_values: str = ""
-    jobpost_id: Optional[int] = None
-    company_id: Optional[int] = None
-=======
 from fastapi import FastAPI, File, UploadFile, Form
 from fastapi.middleware.cors import CORSMiddleware
 import tempfile
@@ -44,7 +32,9 @@
 from agent.tools.speech_recognition_tool import SpeechRecognitionTool
 from agent.tools.realtime_interview_evaluation_tool import RealtimeInterviewEvaluationTool
 from agent.tools.answer_grading_tool import grade_written_test_answer
->>>>>>> 8051cfe0
+
+# Python 경로에 현재 디렉토리 추가
+sys.path.insert(0, os.path.dirname(os.path.abspath(__file__)))
 
 load_dotenv()
 
@@ -62,6 +52,14 @@
     allow_methods=["*"],
     allow_headers=["*"],
 )
+
+# Pydantic 모델 정의
+class HighlightResumeRequest(BaseModel):
+    text: str
+    job_description: str = ""
+    company_values: str = ""
+    jobpost_id: Optional[int] = None
+    company_id: Optional[int] = None
 
 # 헬스체크 엔드포인트
 @app.get("/health")
