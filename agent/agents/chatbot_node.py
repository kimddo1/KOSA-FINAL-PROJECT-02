from typing import Dict, Any
from langchain_openai import ChatOpenAI
from langchain_core.messages import HumanMessage, AIMessage, SystemMessage
from langchain_core.prompts import ChatPromptTemplate
from .memory_manager import ConversationMemory
from .rag_system import RAGSystem
import os
import redis
import json

# Redis 연결 (싱글턴)
_redis_client = None
def get_redis_client():
    global _redis_client
    if _redis_client is None:
        _redis_client = redis.Redis(host='localhost', port=6379, db=0, decode_responses=True)
    return _redis_client

# 세션별 대화 기록 저장
REDIS_SESSION_PREFIX = 'chat_session:'
REDIS_SESSION_TTL = 60 * 60 * 24  # 24시간

def save_message_to_history(session_id, role, message):
    client = get_redis_client()
    key = REDIS_SESSION_PREFIX + session_id
    entry = json.dumps({'role': role, 'message': message})
    client.rpush(key, entry)
    client.expire(key, REDIS_SESSION_TTL)

def get_conversation_history(session_id, limit=10):
    client = get_redis_client()
    key = REDIS_SESSION_PREFIX + session_id
    entries = client.lrange(key, -limit, -1)
    return [json.loads(e) for e in entries]

class ChatbotNode:
    def __init__(self):
        """챗봇 노드 초기화"""
        self.llm = ChatOpenAI(
            model="gpt-4o-mini",
            temperature=0.7,
            api_key=os.getenv("OPENAI_API_KEY")
        )
        self.memory = ConversationMemory()
        self.rag_system = RAGSystem()
        
        # 페이지별 시스템 프롬프트
        self.page_prompts = {
            '/': "메인 홈페이지입니다. 코크루트 서비스 소개와 주요 기능을 안내해주세요.",
            '/login': "로그인 페이지입니다. 로그인 방법과 계정 관련 도움을 제공해주세요.",
            '/signup': "회원가입 페이지입니다. 가입 절차와 필요한 정보를 안내해주세요.",
            '/joblist': "채용공고 목록 페이지입니다. 채용공고 검색과 필터링 방법을 도와주세요.",
            '/mypage': "마이페이지입니다. 개인정보 관리와 설정 변경을 도와주세요.",
            '/corporatehome': "기업 홈페이지입니다. 기업용 기능과 채용 관리 도구를 안내해주세요.",
            '/applicantlist': "지원자 목록 페이지입니다. 지원자 관리와 이력서 검토를 도와주세요.",
            '/postrecruitment': "채용공고 등록 페이지입니다. 공고 작성과 등록 방법을 안내해주세요.",
            '/email': "이메일 발송 페이지입니다. 지원자에게 이메일 발송 방법을 도와주세요.",
            '/managerschedule': "매니저 일정 관리 페이지입니다. 면접 일정 관리와 조율을 도와주세요.",
            '/memberschedule': "멤버 일정 관리 페이지입니다. 개인 일정 관리와 확인을 도와주세요."
        }
        
        # 기본 시스템 프롬프트
        self.base_system_prompt = """당신은 친근하고 도움이 되는 AI 어시스턴트입니다. 
        사용자와의 대화를 기억하고, 제공된 컨텍스트 정보를 활용하여 정확하고 유용한 답변을 제공하세요.
        
        대화 규칙:
        1. 항상 친근하고 도움이 되는 톤을 유지하세요
        2. 이전 대화 내용을 참고하여 맥락에 맞는 답변을 제공하세요
        3. 제공된 컨텍스트 정보가 있다면 그것을 활용하세요
        4. 모르는 내용에 대해서는 솔직하게 말하고, 가능한 정보를 제공하세요
        5. 사용자가 명확하지 않은 질문을 했을 때는 구체적으로 질문하여 명확히 하세요
        6. 현재 페이지 정보를 활용하여 페이지별 맞춤 도움을 제공하세요"""
    
    def __call__(self, state: Dict[str, Any]) -> Dict[str, Any]:
        """챗봇 노드 실행"""
        try:
            # 상태에서 필요한 정보 추출
            user_message = state.get("user_message", "")
            session_id = state.get("session_id", "default_session")
            page_context = state.get("page_context", {})
            
            if not user_message:
                return {
                    **state,
                    "ai_response": "안녕하세요! 무엇을 도와드릴까요?",
                    "context_used": ""
                }
            
            # 1. 이전 대화 기록 불러오기
            history = get_conversation_history(session_id, limit=10)
            history_prompt = ''
            for h in history:
                if h['role'] == 'user':
                    history_prompt += f"User: {h['message']}\n"
                else:
                    history_prompt += f"AI: {h['message']}\n"
            
            # 2. 이번 메시지 저장
            save_message_to_history(session_id, 'user', user_message)
            
<<<<<<< HEAD
            # 페이지별 시스템 프롬프트 생성
            system_prompt = self._generate_system_prompt(page_context)
            
            # 메시지 구성
            messages = [SystemMessage(content=system_prompt)]
=======
            # 3. 프롬프트 생성 (이전 대화 + 현재 메시지 + 페이지 컨텍스트)
            prompt = f"{history_prompt}User: {user_message}\n"
            if page_context:
                prompt += f"[PageContext: {json.dumps(page_context, ensure_ascii=False)}]\n"
            prompt += "AI: "
>>>>>>> 71cbcf7e
            
            # 4. LLM 호출
            response = self.llm.invoke(HumanMessage(prompt))
            ai_response = response.content
            
<<<<<<< HEAD
            # 페이지 컨텍스트 정보 추가
            if page_context:
                page_info = self._format_page_context(page_context)
                context_message = f"현재 페이지 정보:\n{page_info}\n\n"
                if context:
                    context_message += f"관련 정보:\n{context}\n\n"
                context_message += f"사용자 질문: {user_message}"
                messages.append(HumanMessage(content=context_message))
            else:
                # 페이지 컨텍스트가 없는 경우 기존 방식
                if context:
                    context_message = f"관련 정보:\n{context}\n\n사용자 질문: {user_message}"
                    messages.append(HumanMessage(content=context_message))
                else:
                    messages.append(HumanMessage(content=user_message))
=======
            # 5. AI 응답 저장
            save_message_to_history(session_id, 'ai', ai_response)
>>>>>>> 71cbcf7e
            
            # 페이지별 제안사항 생성
            page_suggestions = self._generate_page_suggestions(page_context, user_message)
            
            # DOM 액션 생성 (필요한 경우)
            dom_actions = self._generate_dom_actions(page_context, user_message)
            
            # 페이지별 제안사항 생성
            page_suggestions = self._generate_page_suggestions(page_context, user_message)
            
            # DOM 액션 생성 (필요한 경우)
            dom_actions = self._generate_dom_actions(page_context, user_message)
            
            return {
                **state,
                "ai_response": ai_response,
<<<<<<< HEAD
                "context_used": context if context else "No relevant context found",
                "conversation_history_length": len(conversation_history) + 2,
=======
                "context_used": prompt,
                "conversation_history_length": len(history) + 1,
>>>>>>> 71cbcf7e
                "page_suggestions": page_suggestions,
                "dom_actions": dom_actions
            }
            
        except Exception as e:
            print(f"Error in chatbot node: {e}")
            return {
                **state,
                "ai_response": "죄송합니다. 오류가 발생했습니다. 다시 시도해주세요.",
                "context_used": "",
                "error": str(e),
                "page_suggestions": [],
                "dom_actions": []
            }
    
    def _generate_system_prompt(self, page_context: Dict[str, Any]) -> str:
        """페이지 컨텍스트를 기반으로 시스템 프롬프트 생성"""
        pathname = page_context.get("pathname", "")
        page_prompt = self.page_prompts.get(pathname, "")
        
        if page_prompt:
            return f"{self.base_system_prompt}\n\n{page_prompt}"
        else:
            return self.base_system_prompt
    
    def _format_page_context(self, page_context: Dict[str, Any]) -> str:
        """페이지 컨텍스트를 포맷팅"""
        pathname = page_context.get("pathname", "")
        page_title = page_context.get("pageTitle", "")
        dom_elements = page_context.get("domElements", {})
        
        context_parts = [
            f"현재 페이지: {pathname}",
            f"페이지 제목: {page_title}"
        ]
        
        # DOM 요소 정보 추가
        if dom_elements:
            inputs = dom_elements.get("inputs", [])
            buttons = dom_elements.get("buttons", [])
            
            if inputs:
                input_info = [f"- {input.get('type', 'input')}: {input.get('placeholder', input.get('name', 'unnamed'))}" 
                             for input in inputs[:3]]  # 최대 3개만
                context_parts.append(f"주요 입력 필드:\n" + "\n".join(input_info))
            
            if buttons:
                button_info = [f"- {button.get('text', 'unnamed')}" 
                              for button in buttons[:3]]  # 최대 3개만
                context_parts.append(f"주요 버튼:\n" + "\n".join(button_info))
        
        return "\n".join(context_parts)
    
    def _generate_page_suggestions(self, page_context: Dict[str, Any], user_message: str) -> list:
        """페이지별 제안사항 생성"""
        pathname = page_context.get("pathname", "")
        suggestions = []
        
        # 페이지별 기본 제안사항
        if pathname == "/postrecruitment":
            suggestions.append("채용공고 작성 가이드")
            suggestions.append("자격요건 작성 팁")
        elif pathname == "/applicantlist":
            suggestions.append("지원자 필터링 방법")
            suggestions.append("이력서 검토 체크리스트")
        elif pathname == "/managerschedule":
            suggestions.append("면접 일정 등록")
            suggestions.append("면접관 배정 방법")
        
        return suggestions
    
    def _generate_dom_actions(self, page_context: Dict[str, Any], user_message: str) -> list:
        """DOM 액션 생성"""
        actions = []
        dom_elements = page_context.get("domElements", {})
        inputs = dom_elements.get("inputs", [])
        
        # 사용자 메시지에서 입력 관련 키워드가 있으면 DOM 액션 생성
        input_keywords = ["입력", "작성", "쓰기", "기입", "적기"]
        if any(keyword in user_message for keyword in input_keywords):
            for input_elem in inputs:
                if input_elem.get("placeholder"):
                    actions.append({
                        "action_type": "focus",
                        "selector": f"#{input_elem['id']}" if input_elem.get('id') else f"[name='{input_elem['name']}']",
                        "description": f"{input_elem['placeholder']} 필드에 포커스"
                    })
        
        return actions
    
    def add_knowledge(self, documents: list, metadata: list = None):
        """지식 베이스에 문서 추가"""
        self.rag_system.add_documents(documents, metadata)
    
    def clear_conversation(self, session_id: str):
        """특정 세션의 대화 히스토리 삭제"""
        self.memory.clear_history(session_id)
    
    def update_page_context(self, session_id: str, page_context: Dict[str, Any]):
        """페이지 컨텍스트 업데이트 (향후 확장용)"""
        # 현재는 단순히 로그만 출력
        print(f"Page context updated for session {session_id}: {page_context.get('pathname', 'unknown')}")<|MERGE_RESOLUTION|>--- conflicted
+++ resolved
@@ -98,50 +98,18 @@
             # 2. 이번 메시지 저장
             save_message_to_history(session_id, 'user', user_message)
             
-<<<<<<< HEAD
-            # 페이지별 시스템 프롬프트 생성
-            system_prompt = self._generate_system_prompt(page_context)
-            
-            # 메시지 구성
-            messages = [SystemMessage(content=system_prompt)]
-=======
             # 3. 프롬프트 생성 (이전 대화 + 현재 메시지 + 페이지 컨텍스트)
             prompt = f"{history_prompt}User: {user_message}\n"
             if page_context:
                 prompt += f"[PageContext: {json.dumps(page_context, ensure_ascii=False)}]\n"
             prompt += "AI: "
->>>>>>> 71cbcf7e
             
             # 4. LLM 호출
             response = self.llm.invoke(HumanMessage(prompt))
             ai_response = response.content
             
-<<<<<<< HEAD
-            # 페이지 컨텍스트 정보 추가
-            if page_context:
-                page_info = self._format_page_context(page_context)
-                context_message = f"현재 페이지 정보:\n{page_info}\n\n"
-                if context:
-                    context_message += f"관련 정보:\n{context}\n\n"
-                context_message += f"사용자 질문: {user_message}"
-                messages.append(HumanMessage(content=context_message))
-            else:
-                # 페이지 컨텍스트가 없는 경우 기존 방식
-                if context:
-                    context_message = f"관련 정보:\n{context}\n\n사용자 질문: {user_message}"
-                    messages.append(HumanMessage(content=context_message))
-                else:
-                    messages.append(HumanMessage(content=user_message))
-=======
             # 5. AI 응답 저장
             save_message_to_history(session_id, 'ai', ai_response)
->>>>>>> 71cbcf7e
-            
-            # 페이지별 제안사항 생성
-            page_suggestions = self._generate_page_suggestions(page_context, user_message)
-            
-            # DOM 액션 생성 (필요한 경우)
-            dom_actions = self._generate_dom_actions(page_context, user_message)
             
             # 페이지별 제안사항 생성
             page_suggestions = self._generate_page_suggestions(page_context, user_message)
@@ -152,13 +120,8 @@
             return {
                 **state,
                 "ai_response": ai_response,
-<<<<<<< HEAD
-                "context_used": context if context else "No relevant context found",
-                "conversation_history_length": len(conversation_history) + 2,
-=======
                 "context_used": prompt,
                 "conversation_history_length": len(history) + 1,
->>>>>>> 71cbcf7e
                 "page_suggestions": page_suggestions,
                 "dom_actions": dom_actions
             }
