# === LangChain ecosystem (AI 에이전트 핵심) ===
langchain==0.3.13
langchain-core>=0.3.56
langchain-openai==0.2.14
langchain-community==0.3.13
openai>=1.60,<2

# === LangGraph (워크플로우 관리) ===
langgraph==0.2.60

# === RAG and Vector Database ===
chromadb==0.4.24

# === CPU 전용 PyTorch 및 AI 모델 ===
--extra-index-url https://download.pytorch.org/whl/cpu
torch>=2.2.0+cpu
torchvision>=0.17.0+cpu
torchaudio>=2.2.0+cpu
sentence-transformers==2.5.1
transformers==4.36.2

# === Memory and State Management ===
redis>=4.0.0
aiocache[redis]==0.12.2

# === Monitoring and System ===
psutil==5.9.5

# === Utilities ===
python-dotenv==1.0.1
pydantic==2.9.2
<<<<<<< HEAD
python-multipart==0.0.9
fastapi==0.110.0
uvicorn==0.29.0
jinja2==3.1.2
aiofiles>=23.1.0
numpy==1.26.4
scikit-learn==1.5.2
pymysql==1.1.1
requests==2.31.0
tqdm==4.66.2

# === Web Scraping ===
beautifulsoup4==4.12.3
selenium==4.23.1
webdriver-manager==4.0.2

# === Text Processing ===
python-levenshtein==0.25.0

# === Search Tools ===
tavily-python==0.3.3

# === 오디오/음성인식/AI 평가 ===
=======

# FastAPI and HTTP
fastapi==0.110.0
uvicorn[standard]==0.29.0
python-multipart==0.0.6
httpx==0.27.0

# --- 오디오/음성인식/AI 평가 ---
>>>>>>> 8051cfe0
openai-whisper==20231117  # ✅ 음성인식
librosa>=0.10.0           # ✅ 오디오 처리
soundfile>=0.12.0         # ✅ 파일 처리
pydub>=0.25.0             # ✅ 포맷 변환

# === 화자 분리 및 실시간 처리 ===
pyannote.audio>=3.1.0     # ✅ 화자 분리 (6명 구분 가능)
scipy>=1.10.0             # ✅ 신호 처리
websockets>=11.0          # ✅ WebSocket 통신<|MERGE_RESOLUTION|>--- conflicted
+++ resolved
@@ -29,7 +29,6 @@
 # === Utilities ===
 python-dotenv==1.0.1
 pydantic==2.9.2
-<<<<<<< HEAD
 python-multipart==0.0.9
 fastapi==0.110.0
 uvicorn==0.29.0
@@ -53,8 +52,6 @@
 tavily-python==0.3.3
 
 # === 오디오/음성인식/AI 평가 ===
-=======
-
 # FastAPI and HTTP
 fastapi==0.110.0
 uvicorn[standard]==0.29.0
@@ -62,7 +59,6 @@
 httpx==0.27.0
 
 # --- 오디오/음성인식/AI 평가 ---
->>>>>>> 8051cfe0
 openai-whisper==20231117  # ✅ 음성인식
 librosa>=0.10.0           # ✅ 오디오 처리
 soundfile>=0.12.0         # ✅ 파일 처리
