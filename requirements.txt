--- conflicted
+++ resolved
@@ -43,14 +43,11 @@
 scikit-learn==1.3.2
 numpy==1.26.4
 pandas==2.2.2
-<<<<<<< HEAD
+
 hdbscan==0.8.33 
-=======
-hdbscan==0.8.40
 
 # --- 오디오/음성인식/AI 평가 ---
 openai-whisper==20231117  # 빠르고 정확
 librosa>=0.10.0           # 오디오 처리
 soundfile>=0.12.0         # 파일 처리
-pydub>=0.25.0             # 포맷 변환
->>>>>>> 4d47f4e8
+pydub>=0.25.0             # 포맷 변환