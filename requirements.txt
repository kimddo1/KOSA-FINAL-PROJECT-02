--- conflicted
+++ resolved
@@ -45,8 +45,6 @@
 numpy==1.26.4
 pandas==2.2.2
 
-<<<<<<< HEAD
-
 # === Vector Database & OpenAI ===
 chromadb==0.4.22
 openai>=1.58.1,<2.0.0
@@ -69,6 +67,5 @@
 scikit-learn==1.5.2
 hdbscan==0.8.40
 python-Levenshtein>=0.12.0
-=======
-hdbscan==0.8.33 
->>>>>>> 8051cfe0
+
+hdbscan==0.8.33 