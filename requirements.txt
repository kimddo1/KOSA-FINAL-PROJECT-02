--- conflicted
+++ resolved
@@ -45,15 +45,12 @@
 numpy==1.26.4
 pandas==2.2.2
 
-<<<<<<< HEAD
 hdbscan==0.8.33
 
 # === Vector Database & OpenAI ===
 chromadb==0.4.22
 openai>=1.58.1,<2.0.0
 
-=======
->>>>>>> 4e4ff4c1
 # --- 오디오/음성인식/AI 평가 ---
 openai-whisper==20231117  # 빠르고 정확
 librosa>=0.10.0           # 오디오 처리
