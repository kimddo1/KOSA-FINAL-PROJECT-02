# KOSA-FINAL-PROJECT-02

```
myproject/
 ├─ backend/        # Spring Boot
 ├─ frontend/       # React + Vite
 ├─ initdb/         # 초기 DB 데이터(dump.sql 등)
 ├─ docker-compose.yml
 ├─ README.md
```


initdb/ 폴더에 초기 덤프 또는 SQL 파일 넣기

initdb/ 경로는 컨테이너 최초 띄울 때 자동 실행되는 스크립트들이 저장되는 위치예요.

초기 테이블 생성이나 샘플 데이터가 있다면 dump.

sql을 넣어두면 자동 반영됩니다.

<<<<<<< HEAD
---

## 🛠️ 설치 및 실행 방법 (팀원용)

### 1. 환경 사전 준비
- Docker & Docker Compose 설치  
  [https://www.docker.com/products/docker-desktop](https://www.docker.com/products/docker-desktop)

### 2. 코드 내려받기
```bash
git clone https://github.com/your-org/kocruit-project.git
cd kocruit-project
```

## 실행 방법

### Docker(container) 실행

```docker-compose up -d``` 
=> 백그라운드에서 실행하기

```docker-compose up --build```
업데이트 포함하여 실행하기

```docker-compose down```
=> container 종료


```docker-compose down -v --remove-orphans```
=> 컨테이너 정리

#### docker의 mysql에 접속하기

```docker exec -it mysql8 mysql -umyuser -p1234```

#### backend 에러 코드 보기

```docker-compose logs backend```

### 프론트엔드

처음 복제 했을 때, package.json 또는 package-lock.json이 수정 됐을 때
```bash
cd frontend
npm install
```

실행
```bash
npm run dev
```

→ 브라우저에서 `http://localhost:5173` 접속


- webApp으로 만들기

```
npm install vite-plugin-pwa --save-dev
npm install dayjs
```

### 백엔드

recruit 디렉토리에 들어온 다음

```
./gradlew bootRun  # 또는
mvn spring-boot:run
```
=======
# Agent 폴더 초기 세팅법
# 파이썬 3.11.9 추천 (3.13)

## 현재 디렉토리에서 가상환경 생성
python3 -m venv .venv

## 가상환경 활성화 (macOS/Linux)
source .venv/bin/activate

## Windows 사용자는:
# .venv\Scripts\activate

## 의존성 설치
pip install -r requirements.txt

## .env 파일 추가 & 설정
OPENAI_API_KEY=sk-...

## 서버 실행
uvicorn main:app --reload --port 8001
>>>>>>> ce4f4c5f
<|MERGE_RESOLUTION|>--- conflicted
+++ resolved
@@ -18,7 +18,7 @@
 
 sql을 넣어두면 자동 반영됩니다.
 
-<<<<<<< HEAD
+
 ---
 
 ## 🛠️ 설치 및 실행 방법 (팀원용)
@@ -89,7 +89,7 @@
 ./gradlew bootRun  # 또는
 mvn spring-boot:run
 ```
-=======
+
 # Agent 폴더 초기 세팅법
 # 파이썬 3.11.9 추천 (3.13)
 
@@ -110,4 +110,3 @@
 
 ## 서버 실행
 uvicorn main:app --reload --port 8001
->>>>>>> ce4f4c5f
