--- conflicted
+++ resolved
@@ -20,13 +20,8 @@
     python3-gi \
     && rm -rf /var/lib/apt/lists/*
 
-<<<<<<< HEAD
-# === 2) requirements.txt 복사
-COPY requirements.txt .
-=======
-# requirements.txt 복사 후 설치
+# === 2) requirements.txt 복사 후 설치
 COPY ../requirements.txt ./requirements.txt
->>>>>>> 9cfc896b
 
 # === 3) 대용량 라이브러리(PyTorch 계열) 먼저 설치 (캐싱 효과 최대화)
 RUN pip install --no-cache-dir --upgrade pip && \
