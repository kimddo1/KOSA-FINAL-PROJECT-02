--- conflicted
+++ resolved
@@ -20,7 +20,6 @@
 
 
 class DocumentStatus(str, enum.Enum):
-<<<<<<< HEAD
     PENDING = "PENDING"          # 서류 심사 대기
     REVIEWING = "REVIEWING"      # 서류 심사 중
     PASSED = "PASSED"           # 서류 합격
@@ -77,18 +76,6 @@
     IN_PROGRESS = "IN_PROGRESS"
     PASSED = "PASSED"
     FAILED = "FAILED"
-=======
-    # 기존 값들 (호환성 유지)
-    DOCUMENT_WAITING = "DOCUMENT_WAITING"
-    DOCUMENT_PASSED = "DOCUMENT_PASSED"
-    DOCUMENT_REJECTED = "DOCUMENT_REJECTED"
-    REJECTED = "REJECTED"
-    
-    # 새로운 값들
-    PENDING = "PENDING"      # 서류 심사 대기
-    REVIEWING = "REVIEWING"  # 서류 심사 중
-    PASSED = "PASSED"        # 서류 합격
->>>>>>> 9cfc896b
 
 
 class Application(Base):
@@ -104,13 +91,9 @@
     final_score = Column(Numeric(5, 2))
     written_test_score = Column(Numeric(5, 2))
     status = Column(SqlEnum(ApplyStatus), default=ApplyStatus.WAITING, nullable=False)
-<<<<<<< HEAD
     document_status = Column(SqlEnum(DocumentStatus), default=DocumentStatus.PENDING, nullable=False)
     interview_status = Column(SqlEnum(InterviewStatus), default=InterviewStatus.NOT_SCHEDULED, nullable=False)
     written_test_status = Column(SqlEnum(WrittenTestStatus), default=WrittenTestStatus.PENDING, nullable=False)
-=======
-    document_status = Column(SqlEnum(DocumentStatus), default=DocumentStatus.DOCUMENT_WAITING, nullable=False)
->>>>>>> 9cfc896b
     applied_at = Column(DateTime, default=datetime.utcnow)
     application_source = Column(String(255))
     pass_reason = Column(Text)
