--- conflicted
+++ resolved
@@ -11,13 +11,10 @@
 from .notification import Notification
 from .weight import Weight
 from .high_performers import HighPerformer
-<<<<<<< HEAD
 from .written_test_question import WrittenTestQuestion
 from .EmailVerificationToken import EmailVerificationToken
+from .highlight_result import HighlightResult
 from app.core.database import Base
-=======
-from .highlight_result import HighlightResult
->>>>>>> 9cfc896b
 
 __all__ = [
     "Base",
@@ -34,14 +31,8 @@
     "InterviewQuestion",
     "Notification",
     "Weight",
-<<<<<<< HEAD
     "HighPerformer",
     "WrittenTestQuestion",
-    "EmailVerificationToken"
-=======
-    "InterviewEvaluation", "EvaluationDetail", "InterviewEvaluationItem",
-    "InterviewPanelAssignment", "InterviewPanelRequest", "InterviewPanelMember",
-    "AssignmentType", "AssignmentStatus", "RequestStatus", "PanelRole",
+    "EmailVerificationToken",
     "HighlightResult"
->>>>>>> 9cfc896b
 ] 