--- conflicted
+++ resolved
@@ -89,11 +89,8 @@
     status: ApplyStatus
     applied_at: datetime
     score: Optional[float] = None
-<<<<<<< HEAD
-=======
     birthDate: Optional[str] = None
     gender: Optional[str] = None
->>>>>>> df93912e
     
     class Config:
         alias_generator = to_camel
