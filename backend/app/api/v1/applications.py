--- conflicted
+++ resolved
@@ -12,7 +12,6 @@
 from app.models.resume import Resume, Spec
 from app.models.user import User
 from app.models.applicant_user import ApplicantUser
-<<<<<<< HEAD
 import re
 from fastapi import APIRouter, Depends
 from sqlalchemy.orm import Session
@@ -21,10 +20,8 @@
 from app.models.user import User
 from app.models.schedule import ScheduleInterview
 from sqlalchemy import Table, MetaData, select
-=======
 from app.models.job import JobPost
 from app.models.weight import Weight
->>>>>>> ad3dccac
 
 router = APIRouter()
 
