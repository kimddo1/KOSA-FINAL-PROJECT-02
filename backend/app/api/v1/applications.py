from fastapi import APIRouter, Depends, HTTPException, status
from sqlalchemy.orm import Session, joinedload
from typing import List
from app.core.database import get_db
from app.schemas.application import (
    ApplicationCreate, ApplicationUpdate, ApplicationDetail, 
    ApplicationList
)
from app.models.application import Application, ApplyStatus, ApplicationStatus
from app.models.user import User
from app.api.v1.auth import get_current_user
from app.models.resume import Resume, Spec
from app.models.user import User
from app.models.applicant_user import ApplicantUser

router = APIRouter()


@router.get("/", response_model=List[ApplicationList])
def get_applications(
    skip: int = 0,
    limit: int = 100,
    db: Session = Depends(get_db),
    current_user: User = Depends(get_current_user)
):
    applications = db.query(Application).offset(skip).limit(limit).all()
    return applications


@router.get("/{application_id}", response_model=ApplicationDetail)
def get_application(
    application_id: int,
    db: Session = Depends(get_db),
    current_user: User = Depends(get_current_user)
):
    # joinedload를 사용하여 관계 데이터를 한 번에 가져오기
    application = (
        db.query(Application)
        .options(
            joinedload(Application.user),
            joinedload(Application.resume).joinedload(Resume.specs)
        )
        .filter(Application.id == application_id)
        .first()
    )
    
    if not application:
        raise HTTPException(status_code=404, detail="Application not found")
    
    # Spec 데이터 분류 (의미적으로 유사한 것들을 그룹화)
    educations = []
    awards = []
    certificates = []
    skills = []
    experiences = []  # activities + project_experience를 통합
    
    if application.resume and application.resume.specs:
        for spec in application.resume.specs:
            spec_type = str(spec.spec_type)
            spec_title = str(spec.spec_title)
            spec_description = spec.spec_description or ""
            
            if spec_type == "education":
                if spec_title == "institution":
                    # 새로운 교육 항목 시작
                    education = {
                        "period": "",
                        "schoolName": spec_description,
                        "major": "",
                        "graduated": False,
                        "degree": "",
                        "gpa": "",
                        "duration": ""
                    }
                    educations.append(education)
                elif spec_title == "start_date":
                    if educations:
                        educations[-1]["startDate"] = spec_description
                elif spec_title == "end_date":
                    if educations:
                        educations[-1]["endDate"] = spec_description
                elif spec_title == "degree":
                    if educations:
                        educations[-1]["degree"] = spec_description
                elif spec_title == "gpa":
                    if educations:
                        educations[-1]["gpa"] = spec_description
                elif spec_title == "duration":
                    if educations:
                        educations[-1]["duration"] = spec_description
            
            elif spec_type == "awards":
                if spec_title == "title":
                    award = {
                        "title": spec_description,
                        "date": "",
                        "description": "",
                        "duration": ""
                    }
                    awards.append(award)
                elif spec_title == "date":
                    if awards:
                        awards[-1]["date"] = spec_description
                elif spec_title == "description":
                    if awards:
                        awards[-1]["description"] = spec_description
                elif spec_title == "duration":
                    if awards:
                        awards[-1]["duration"] = spec_description
            
            elif spec_type == "certifications":
                if spec_title == "name":
                    certificate = {
                        "name": spec_description,
                        "date": "",
                        "duration": ""
                    }
                    certificates.append(certificate)
                elif spec_title == "date":
                    if certificates:
                        certificates[-1]["date"] = spec_description
                elif spec_title == "duration":
                    if certificates:
                        certificates[-1]["duration"] = spec_description
            
            elif spec_type == "skills":
                skills.append(spec_description)
            
            elif spec_type == "activities":
                if spec_title == "organization":
                    experience = {
                        "type": "activity",
                        "organization": spec_description,
                        "role": "",
                        "period": "",
                        "description": "",
                        "duration": ""
                    }
                    experiences.append(experience)
                elif spec_title == "role":
                    if experiences and experiences[-1]["type"] == "activity":
                        experiences[-1]["role"] = spec_description
                elif spec_title == "period":
                    if experiences and experiences[-1]["type"] == "activity":
                        experiences[-1]["period"] = spec_description
                elif spec_title == "description":
                    if experiences and experiences[-1]["type"] == "activity":
                        experiences[-1]["description"] = spec_description
                elif spec_title == "duration":
                    if experiences and experiences[-1]["type"] == "activity":
                        experiences[-1]["duration"] = spec_description
            
            elif spec_type == "project_experience":
                if spec_title == "title":
                    experience = {
                        "type": "project",
                        "title": spec_description,
                        "role": "",
                        "duration": "",
                        "technologies": "",
                        "description": ""
                    }
                    experiences.append(experience)
                elif spec_title == "role":
                    if experiences and experiences[-1]["type"] == "project":
                        experiences[-1]["role"] = spec_description
                elif spec_title == "duration":
                    if experiences and experiences[-1]["type"] == "project":
                        experiences[-1]["duration"] = spec_description
                elif spec_title == "technologies":
                    if experiences and experiences[-1]["type"] == "project":
                        experiences[-1]["technologies"] = spec_description
                elif spec_title == "description":
                    if experiences and experiences[-1]["type"] == "project":
                        experiences[-1]["description"] = spec_description
    
    # 응답 데이터 구성
    response_data = {
        "id": application.id,
        "user_id": application.user_id,
        "resume_id": application.resume_id,
        "job_post_id": application.job_post_id,
        "score": application.score,
        "ai_score": application.ai_score,
        "human_score": application.human_score,
        "final_score": application.final_score,
        "status": application.status,
        "applied_at": application.applied_at,
        "application_source": application.application_source,
        "pass_reason": application.pass_reason,
        "fail_reason": application.fail_reason,
        "created_at": None,
        "updated_at": None,
        # 이력서 정보 추가
        "applicantName": application.user.name if application.user else "",
        "gender": application.user.gender if application.user else "",
        "birthDate": str(application.user.birth_date) if application.user and application.user.birth_date else None,
        "email": application.user.email if application.user else "",
        "address": application.user.address if application.user else "",
        "phone": application.user.phone if application.user else "",
        "educations": educations,  # Spec 테이블에서 가져오기
        "awards": awards,      # Spec 테이블에서 가져오기
        "certificates": certificates, # Spec 테이블에서 가져오기
        "skills": skills,      # Spec 테이블에서 가져오기
        "experiences": experiences, # activities + project_experience 통합
        "content": application.resume.content if application.resume else ""
    }
    
    print(f"API 응답 데이터: {response_data}")
    print(f"User 정보: {application.user.name if application.user else 'None'}")
    print(f"Resume 정보: {application.resume.content[:50] if application.resume and application.resume.content is not None else 'None'}")
    print(f"Spec 개수: {len(application.resume.specs) if application.resume else 0}")
    print(f"Education 개수: {len(educations)}")
    print(f"Awards 개수: {len(awards)}")
    print(f"Certificates 개수: {len(certificates)}")
    
    return response_data


@router.post("/", response_model=ApplicationDetail)
def create_application(
    application: ApplicationCreate,
    db: Session = Depends(get_db),
    current_user: User = Depends(get_current_user)
):
    db_application = Application(
        **application.dict(),
        user_id=current_user.id
    )
    db.add(db_application)
    db.commit()
    db.refresh(db_application)
    return db_application


@router.put("/{application_id}/status")
def update_application_status(
    application_id: int,
    status_update: ApplicationUpdate,
    db: Session = Depends(get_db),
    current_user: User = Depends(get_current_user)
):
    application = db.query(Application).filter(Application.id == application_id).first()
    if not application:
        raise HTTPException(status_code=404, detail="Application not found")
    if status_update.status:
<<<<<<< HEAD
        application.status = status_update.status.value 
    if status_update.document_status:
        application.document_status = status_update.document_status.value
=======
        application.status = str(status_update.status)
    if status_update.document_status:
        application.document_status = str(status_update.document_status)
>>>>>>> f833a407
    db.commit()
    return {"message": "Application status updated successfully"}


@router.get("/job/{job_post_id}/applicants")
def get_applicants_by_job(
    job_post_id: int,
    db: Session = Depends(get_db)
):
    # joinedload를 사용하여 관계 데이터를 한 번에 가져오기
    applications = (
        db.query(Application)
        .options(
            joinedload(Application.user),
            joinedload(Application.resume).joinedload(Resume.specs)
        )
        .filter(Application.job_post_id == job_post_id)
        .all()
    )
    
    applicants = []
    for app in applications:
        # ApplicantUser 확인
        is_applicant = db.query(ApplicantUser).filter(ApplicantUser.id == app.user_id).first()
        if not is_applicant:
            continue
            
        if not app.user:
            continue
            
        # 학력 정보 추출: resume.specs에서 추출
        education = None
        degree = None  # 추가: degree 정보
<<<<<<< HEAD
=======
        certificates = []  # 자격증 정보 추가
>>>>>>> f833a407
        if app.resume and app.resume.specs:
            edu_specs = [
                s for s in app.resume.specs 
                if s.spec_type == "education" and s.spec_title == "institution"
            ]
            if edu_specs:
                education = edu_specs[0].spec_description  # 최신 학교명만 추출
            # degree 정보 추출
            degree_specs = [
                s for s in app.resume.specs
                if s.spec_type == "education" and s.spec_title == "degree"
            ]
            if degree_specs:
                degree = degree_specs[0].spec_description
<<<<<<< HEAD

=======
            # 자격증 정보 추출
            cert_name_specs = [
                s for s in app.resume.specs
                if s.spec_type == "certifications" and s.spec_title == "name"
            ]
            for cert in cert_name_specs:
                # date, duration 정보도 spec에서 찾아서 매칭
                if cert.spec_description:  # null/빈 문자열 제외
                    cert_date = next((s.spec_description for s in app.resume.specs if s.spec_type == "certifications" and s.spec_title == "date"), "")
                    cert_duration = next((s.spec_description for s in app.resume.specs if s.spec_type == "certifications" and s.spec_title == "duration"), "")
                    certificates.append({
                        "name": cert.spec_description,
                        "date": cert_date,
                        "duration": cert_duration
                    })
>>>>>>> f833a407
        applicant_data = {
            "id": app.user.id,
            "name": app.user.name,
            "email": app.user.email,
            "application_id": app.id,
            "status": app.status,
            "applied_at": app.applied_at,
            "score": app.score,
            "birthDate": app.user.birth_date.isoformat() if app.user.birth_date else None,
            "gender": app.user.gender if app.user.gender else None,
            "education": education,
            "degree": degree,  # degree 정보 추가
<<<<<<< HEAD
            "resume_id": app.resume_id,  # ← 이 줄 추가!
=======
            "address": app.user.address if app.user.address else None,  # address 필드 추가
            "certificates": certificates  # 자격증 배열 추가
>>>>>>> f833a407
        }
        applicants.append(applicant_data)
    return applicants<|MERGE_RESOLUTION|>--- conflicted
+++ resolved
@@ -244,15 +244,9 @@
     if not application:
         raise HTTPException(status_code=404, detail="Application not found")
     if status_update.status:
-<<<<<<< HEAD
         application.status = status_update.status.value 
     if status_update.document_status:
         application.document_status = status_update.document_status.value
-=======
-        application.status = str(status_update.status)
-    if status_update.document_status:
-        application.document_status = str(status_update.document_status)
->>>>>>> f833a407
     db.commit()
     return {"message": "Application status updated successfully"}
 
@@ -286,10 +280,7 @@
         # 학력 정보 추출: resume.specs에서 추출
         education = None
         degree = None  # 추가: degree 정보
-<<<<<<< HEAD
-=======
         certificates = []  # 자격증 정보 추가
->>>>>>> f833a407
         if app.resume and app.resume.specs:
             edu_specs = [
                 s for s in app.resume.specs 
@@ -304,9 +295,6 @@
             ]
             if degree_specs:
                 degree = degree_specs[0].spec_description
-<<<<<<< HEAD
-
-=======
             # 자격증 정보 추출
             cert_name_specs = [
                 s for s in app.resume.specs
@@ -322,7 +310,6 @@
                         "date": cert_date,
                         "duration": cert_duration
                     })
->>>>>>> f833a407
         applicant_data = {
             "id": app.user.id,
             "name": app.user.name,
@@ -335,12 +322,9 @@
             "gender": app.user.gender if app.user.gender else None,
             "education": education,
             "degree": degree,  # degree 정보 추가
-<<<<<<< HEAD
             "resume_id": app.resume_id,  # ← 이 줄 추가!
-=======
             "address": app.user.address if app.user.address else None,  # address 필드 추가
             "certificates": certificates  # 자격증 배열 추가
->>>>>>> f833a407
         }
         applicants.append(applicant_data)
     return applicants