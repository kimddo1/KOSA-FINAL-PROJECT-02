--- conflicted
+++ resolved
@@ -9,11 +9,7 @@
     ApplicationCreate, ApplicationUpdate, ApplicationDetail, 
     ApplicationList
 )
-<<<<<<< HEAD
 from app.models.application import Application, ApplyStatus, DocumentStatus, InterviewStatus
-=======
-from app.models.application import Application, ApplyStatus
->>>>>>> 9cfc896b
 from app.models.user import User
 from app.api.v1.auth import get_current_user
 from app.models.resume import Resume, Spec
