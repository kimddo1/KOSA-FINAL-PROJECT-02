--- conflicted
+++ resolved
@@ -17,10 +17,7 @@
 TAVILY_API_KEY = os.getenv("TAVILY_API_KEY")
 llm = ChatOpenAI(model="gpt-4o-mini")
 
-<<<<<<< HEAD
-=======
 redis_client = redis.Redis(host='redis', port=6379, db=0)
->>>>>>> 3a00b004
 
 # 1. Tavily로 검색
 search_tool = TavilySearchResults()
