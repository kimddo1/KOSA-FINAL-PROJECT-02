from fastapi import APIRouter, Depends, HTTPException, Query, UploadFile, File
from sqlalchemy.orm import Session
from sqlalchemy import func
from typing import List, Optional, Dict, Any
from app.core.database import get_db
from app.api.v1.auth import get_current_user
from app.models.user import User
from app.models.application import Application, DocumentStatus, InterviewStatus
from app.models.interview_question import InterviewQuestion, QuestionType
from app.models.job import JobPost
from app.models.resume import Resume, Spec
from app.services.interview_question_service import InterviewQuestionService
from app.schemas.interview_question import (
    InterviewQuestionCreate, 
    InterviewQuestionResponse, 
    InterviewQuestionBulkCreate
)
from pydantic import BaseModel

from app.api.v1.company_question_rag import generate_questions
from app.utils.llm_cache import redis_cache

import redis
import json

from app.schemas.interview_question import InterviewQuestionBulkCreate, InterviewQuestionCreate, InterviewQuestionResponse
from app.models.interview_question_log import InterviewQuestionLog, InterviewType
import tempfile
import os

redis_client = redis.Redis(host='redis', port=6379, db=0)

router = APIRouter()

# 통합 API용 스키마
class IntegratedQuestionRequest(BaseModel):
    resume_id: Optional[int] = None
    application_id: Optional[int] = None
    company_name: str = ""
    name: str = ""

class IntegratedQuestionResponse(BaseModel):
    questions: list[str]
    question_bundle: dict
    summary_info: dict

# 기존 API용 스키마 (하위 호환성을 위해 유지)
class CompanyQuestionRequest(BaseModel):
    company_name: str

class ProjectQuestionRequest(BaseModel):
    resume_id: int
    company_name: str = ""
    name: str = ""

class JobQuestionRequest(BaseModel):
    application_id: int
    company_name: str = ""

class CompanyQuestionResponse(BaseModel):
    questions: list[str]

class ProjectQuestionResponse(BaseModel):
    questions: list[str]
    question_bundle: dict
    portfolio_info: str

class JobQuestionResponse(BaseModel):
    questions: list[str]
    question_bundle: dict
    job_matching_info: str

# 새로운 스키마 추가
class ResumeAnalysisRequest(BaseModel):
    resume_id: int
    application_id: Optional[int] = None
    company_name: Optional[str] = None
    name: Optional[str] = None

class ResumeAnalysisResponse(BaseModel):
    resume_summary: str
    key_projects: List[str]
    technical_skills: List[str]
    soft_skills: List[str]
    experience_highlights: List[str]
    potential_concerns: List[str]
    interview_focus_areas: List[str]
    portfolio_analysis: Optional[str] = None
    job_matching_score: Optional[float] = None
    job_matching_details: Optional[str] = None

class InterviewChecklistRequest(BaseModel):
    resume_id: int
    application_id: Optional[int] = None
    company_name: Optional[str] = None
    name: Optional[str] = None

class InterviewChecklistResponse(BaseModel):
    pre_interview_checklist: List[str]
    during_interview_checklist: List[str]
    post_interview_checklist: List[str]
    red_flags_to_watch: List[str]
    green_flags_to_confirm: List[str]

# 새로운 분석 툴들을 위한 스키마 추가
class ResumeOrchestratorRequest(BaseModel):
    resume_id: int
    application_id: Optional[int] = None
    company_id: Optional[int] = None
    jobpost_id: Optional[int] = None
    enable_tools: Optional[List[str]] = None  # ['highlight', 'comprehensive', 'detailed', 'competitiveness', 'keyword_matching']

class ResumeOrchestratorResponse(BaseModel):
    metadata: Dict[str, Any]
    results: Dict[str, Any]
    errors: Dict[str, Any]
    summary: Dict[str, Any]

class DetailedAnalysisRequest(BaseModel):
    resume_id: int
    application_id: Optional[int] = None

class DetailedAnalysisResponse(BaseModel):
    core_competencies: Dict[str, Any]
    experience_analysis: Dict[str, Any]
    growth_potential: Dict[str, Any]
    problem_solving: Dict[str, Any]
    leadership_collaboration: Dict[str, Any]
    specialization: Dict[str, Any]
    improvement_areas: Dict[str, Any]
    overall_assessment: Dict[str, Any]

class CompetitivenessComparisonRequest(BaseModel):
    resume_id: int
    application_id: Optional[int] = None

class CompetitivenessComparisonResponse(BaseModel):
    market_competitiveness: Dict[str, Any]
    strength_areas: Dict[str, Any]
    weakness_areas: Dict[str, Any]
    differentiation_factors: Dict[str, Any]
    competitive_analysis: Dict[str, Any]
    sustainability: Dict[str, Any]
    improvement_strategy: Dict[str, Any]
    hiring_recommendation: Dict[str, Any]

class KeywordMatchingRequest(BaseModel):
    resume_id: int
    application_id: Optional[int] = None

class KeywordMatchingResponse(BaseModel):
    technical_skills_matching: Dict[str, Any]
    experience_matching: Dict[str, Any]
    qualification_matching: Dict[str, Any]
    soft_skills_matching: Dict[str, Any]
    keyword_gaps: Dict[str, Any]
    unexpected_strengths: Dict[str, Any]
    matching_summary: Dict[str, Any]
    improvement_roadmap: Dict[str, Any]

class StrengthsWeaknessesRequest(BaseModel):
    resume_id: int
    application_id: Optional[int] = None
    company_name: Optional[str] = None
    name: Optional[str] = None

class StrengthsWeaknessesResponse(BaseModel):
    strengths: List[dict]
    weaknesses: List[dict]
    development_areas: List[str]
    competitive_advantages: List[str]

class InterviewGuidelineRequest(BaseModel):
    resume_id: int
    application_id: Optional[int] = None
    company_name: Optional[str] = None
    name: Optional[str] = None

class InterviewGuidelineResponse(BaseModel):
    interview_approach: str
    key_questions_by_category: dict
    evaluation_criteria: List[dict]
    time_allocation: dict
    follow_up_questions: List[str]

class EvaluationCriteriaRequest(BaseModel):
    resume_id: int
    application_id: Optional[int] = None
    company_name: Optional[str] = None
    name: Optional[str] = None
    interview_stage: Optional[str] = None
    save_to_db: bool = False  # DB 저장 여부 (기본값: False)

class EvaluationCriteriaResponse(BaseModel):
    suggested_criteria: List[dict]
    weight_recommendations: List[dict]
    evaluation_questions: List[str]
    scoring_guidelines: dict

# --- 공고 기반 Request/Response 모델 ---
class JobBasedChecklistRequest(BaseModel):
    job_post_id: int
    company_name: str

class JobBasedChecklistResponse(BaseModel):
    pre_interview_checklist: List[str]
    during_interview_checklist: List[str]
    post_interview_checklist: List[str]
    red_flags_to_watch: List[str]
    green_flags_to_confirm: List[str]

class JobBasedGuidelineRequest(BaseModel):
    job_post_id: int
    company_name: str

class JobBasedGuidelineResponse(BaseModel):
    interview_approach: str
    key_questions_by_category: Dict
    evaluation_criteria: List[Dict]
    time_allocation: Dict
    follow_up_questions: List[str]

class JobBasedCriteriaRequest(BaseModel):
    job_post_id: int
    company_name: str

class JobBasedCriteriaResponse(BaseModel):
    suggested_criteria: List[Dict]
    weight_recommendations: List[Dict]
    evaluation_questions: List[str]
    scoring_guidelines: Dict

class JobBasedStrengthsRequest(BaseModel):
    job_post_id: int
    company_name: str

class JobBasedStrengthsResponse(BaseModel):
    strengths: List[Dict]
    weaknesses: List[Dict]
    development_areas: List[str]
    competitive_advantages: List[str]

def combine_resume_and_specs(resume: Resume, specs: List[Spec]) -> str:
    """Resume와 Spec을 조합하여 포괄적인 resume_text 생성"""
    
    # 기본 이력서 정보
    resume_text = f"""
이력서 제목: {resume.title}

기본 내용:
{resume.content or "내용 없음"}
"""
    
    # Spec 타입별로 분류
    spec_categories = {}
    for spec in specs:
        spec_type = spec.spec_type
        if spec_type not in spec_categories:
            spec_categories[spec_type] = []
        spec_categories[spec_type].append(spec)
    
    # 프로젝트 정보 (우선순위 높음)
    if "project" in spec_categories or "프로젝트" in spec_categories:
        projects = spec_categories.get("project", []) + spec_categories.get("프로젝트", [])
        resume_text += "\n\n주요 프로젝트 경험:\n"
        for i, project in enumerate(projects, 1):
            resume_text += f"{i}. {project.spec_title}\n"
            if project.spec_description:
                resume_text += f"   {project.spec_description}\n"
    
    # 교육사항
    if "education" in spec_categories or "교육" in spec_categories:
        educations = spec_categories.get("education", []) + spec_categories.get("교육", [])
        resume_text += "\n\n교육사항:\n"
        for education in educations:
            resume_text += f"- {education.spec_title}\n"
            if education.spec_description:
                resume_text += f"  {education.spec_description}\n"
    
    # 자격증
    if "certificate" in spec_categories or "자격증" in spec_categories:
        certificates = spec_categories.get("certificate", []) + spec_categories.get("자격증", [])
        resume_text += "\n\n자격증:\n"
        for cert in certificates:
            resume_text += f"- {cert.spec_title}\n"
            if cert.spec_description:
                resume_text += f"  {cert.spec_description}\n"
    
    # 기술스택
    if "skill" in spec_categories or "기술" in spec_categories:
        skills = spec_categories.get("skill", []) + spec_categories.get("기술", [])
        resume_text += "\n\n기술 스택:\n"
        for skill in skills:
            resume_text += f"- {skill.spec_title}\n"
            if skill.spec_description:
                resume_text += f"  {skill.spec_description}\n"
    
    # 기타 스펙들
    other_specs = []
    for spec_type, specs_list in spec_categories.items():
        if spec_type not in ["project", "프로젝트", "education", "교육", "certificate", "자격증", "skill", "기술"]:
            other_specs.extend(specs_list)
    
    if other_specs:
        resume_text += "\n\n기타 경험:\n"
        for spec in other_specs:
            resume_text += f"- {spec.spec_title} ({spec.spec_type})\n"
            if spec.spec_description:
                resume_text += f"  {spec.spec_description}\n"
    
    return resume_text.strip()

def parse_job_post_data(job_post: JobPost) -> str:
    """JobPost 데이터를 파싱하여 직무 정보 텍스트 생성"""
    
    job_info = f"""
공고 제목: {job_post.title}
부서: {job_post.department or "미지정"}

자격요건:
{job_post.qualifications or "자격요건 정보 없음"}

직무 내용:
{job_post.job_details or "직무 내용 정보 없음"}

근무 조건:
{job_post.conditions or "근무 조건 정보 없음"}

채용 절차:
{job_post.procedures or "채용 절차 정보 없음"}

근무지: {job_post.location or "미지정"}
고용형태: {job_post.employment_type or "미지정"}
모집인원: {job_post.headcount or "미지정"}명
"""
    
    return job_info.strip()

def analyze_job_matching(resume_text: str, job_info: str) -> str:
    """이력서와 공고 정보를 분석하여 매칭 정보 생성"""
    
    # 간단한 키워드 매칭 분석
    matching_keywords = []
    
    # 공공기관 관련 키워드
    if "공공" in job_info or "기관" in job_info:
        if "공공" in resume_text or "기관" in resume_text or "정부" in resume_text:
            matching_keywords.append("공공기관 경험")
    
    # PM/PL 관련 키워드
    if "PM" in job_info or "PL" in job_info or "프로젝트관리" in job_info:
        if "PM" in resume_text or "PL" in resume_text or "프로젝트" in resume_text or "관리" in resume_text:
            matching_keywords.append("프로젝트 관리 경험")
    
    # IT/SI 관련 키워드
    if "IT" in job_info or "SI" in job_info or "개발" in job_info:
        if "IT" in resume_text or "SI" in resume_text or "개발" in resume_text or "프로그래밍" in resume_text:
            matching_keywords.append("IT/개발 경험")
    
    # 정보처리기사 관련
    if "정보처리기사" in job_info:
        if "정보처리기사" in resume_text or "기사" in resume_text:
            matching_keywords.append("정보처리기사 자격증")
    
    if matching_keywords:
        return f"매칭된 키워드: {', '.join(matching_keywords)}"
    else:
        return "직접적인 매칭 키워드가 발견되지 않았습니다."

@router.post("/", response_model=InterviewQuestionResponse)
def create_question(question: InterviewQuestionCreate, db: Session = Depends(get_db)):
    db_question = InterviewQuestion(**question.dict())
    db.add(db_question)
    db.commit()
    db.refresh(db_question)
    return db_question

@router.get("/application/{application_id}", response_model=List[InterviewQuestionResponse])
@redis_cache(expire=300)  # 5분 캐시 (질문 조회)
def get_questions_by_application(application_id: int, db: Session = Depends(get_db)):
    from app.models.interview_question import InterviewQuestion
    return db.query(InterviewQuestion).filter(InterviewQuestion.application_id == application_id).all()

@router.get("/application/{application_id}/by-type", response_model=InterviewQuestionResponse)
@redis_cache(expire=300)  # 5분 캐시 (질문 타입별 조회)
def get_questions_by_type(application_id: int, db: Session = Depends(get_db)):
    """지원서별 질문을 유형별로 분류하여 조회"""
    return InterviewQuestionService.get_questions_by_type(db, application_id)

@router.post("/bulk-create", response_model=List[InterviewQuestionResponse])
def create_questions_bulk(bulk_data: InterviewQuestionBulkCreate, db: Session = Depends(get_db)):
    """대량 질문 생성"""
    return InterviewQuestionService.create_questions_bulk(db, bulk_data)


@router.post("/integrated-questions", response_model=IntegratedQuestionResponse)
@redis_cache(expire=1800)  # 30분 캐시 (LLM 생성 결과)
async def generate_integrated_questions(request: IntegratedQuestionRequest, db: Session = Depends(get_db)):
    """통합 면접 질문 생성 (LangGraph 워크플로우 사용, DB 저장 없음)"""
    try:
        # 이력서 정보 수집
        resume = db.query(Resume).filter(Resume.id == request.resume_id).first()
        if not resume:
            raise HTTPException(status_code=404, detail="Resume not found")
        
        specs = db.query(Spec).filter(Spec.resume_id == request.resume_id).all()
        resume_text = combine_resume_and_specs(resume, specs)
        
        # 직무 정보 수집
        job_info = ""
        job_matching_info = ""
        if request.application_id:
            application = db.query(Application).filter(Application.id == request.application_id).first()
            if application:
                job_post = db.query(JobPost).filter(JobPost.id == application.job_post_id).first()
                if job_post:
                    job_info = parse_job_post_data(job_post)
                    job_matching_info = analyze_job_matching(resume_text, job_info)
        
        # LangGraph 워크플로우를 사용한 종합 질문 생성 (DB 저장 없음)
        import sys
        import os
        sys.path.append(os.path.join(os.path.dirname(__file__), '../../../../agent'))
        from agent.agents.interview_question_workflow import generate_comprehensive_interview_questions
        
        # 워크플로우 실행
        workflow_result = generate_comprehensive_interview_questions(
            resume_text=resume_text,
            job_info=job_info,
            company_name=request.company_name,
            applicant_name=request.name,
            interview_type="general",
            job_matching_info=job_matching_info
        )
        
        # 결과에서 질문 추출
        questions = workflow_result.get("questions", [])
        question_bundle = workflow_result.get("question_bundle", {})
        evaluation_tools = workflow_result.get("evaluation_tools", {})
        resume_analysis = workflow_result.get("resume_analysis", {})
        
        # 요약 정보 구성
        summary_info = {
            "total_questions": len(questions),
            "question_categories": list(question_bundle.keys()) if question_bundle else [],
            "evaluation_tools_available": list(evaluation_tools.keys()) if evaluation_tools else [],
            "resume_analysis_available": bool(resume_analysis),
            "workflow_execution_time": workflow_result.get("execution_time", 0),
            "generated_at": workflow_result.get("generated_at", "")
        }
        
        return IntegratedQuestionResponse(
            questions=questions,
            question_bundle=question_bundle,
            summary_info=summary_info
        )
        
    except Exception as e:
        raise HTTPException(status_code=500, detail=str(e))

@router.post("/resume-analysis", response_model=ResumeAnalysisResponse)
@redis_cache(expire=1800)  # 30분 캐시 (LLM 생성 결과)
async def generate_resume_analysis(request: ResumeAnalysisRequest, db: Session = Depends(get_db)):
    """이력서 분석 리포트 생성 (LangGraph 워크플로우 사용, DB 저장 없음)"""
    try:
        # 이력서 정보 수집
        resume = db.query(Resume).filter(Resume.id == request.resume_id).first()
        if not resume:
            raise HTTPException(status_code=404, detail="Resume not found")
        specs = db.query(Spec).filter(Spec.resume_id == request.resume_id).all()
        resume_text = combine_resume_and_specs(resume, specs)
        
        # 직무 정보 수집
        job_info = ""
        job_matching_info = ""
        if request.application_id:
            application = db.query(Application).filter(Application.id == request.application_id).first()
            if application:
                job_post = db.query(JobPost).filter(JobPost.id == application.job_post_id).first()
                if job_post:
                    job_info = parse_job_post_data(job_post)
                    job_matching_info = analyze_job_matching(resume_text, job_info)
<<<<<<< HEAD
        # 포트폴리오 정보 수집 (임시로 빈 문자열)
        portfolio_info = ""
        # LangGraph 기반 종합 분석 (항상 직접 수행)
        from agent.tools.comprehensive_analysis_tool import generate_comprehensive_analysis_report
        analysis_result = generate_comprehensive_analysis_report(
=======
        
        # LangGraph 워크플로우를 사용한 이력서 분석 (DB 저장 없음)
        import sys
        import os
        sys.path.append(os.path.join(os.path.dirname(__file__), '../../../../agent'))
        from agent.agents.interview_question_workflow import generate_comprehensive_interview_questions
        
        # 워크플로우 실행 (이력서 분석만)
        workflow_result = generate_comprehensive_interview_questions(
>>>>>>> 84a3b3f2
            resume_text=resume_text,
            job_info=job_info,
            company_name=request.company_name or "",
            applicant_name=request.name or "",
            interview_type="general",
            job_matching_info=job_matching_info
        )
        
<<<<<<< HEAD
        # ResumeAnalysisResponse 형식에 맞게 변환
        return ResumeAnalysisResponse(
            resume_summary=analysis_result.get("resume_summary", ""),
            key_projects=analysis_result.get("key_projects", []),
            technical_skills=analysis_result.get("technical_skills", []),
            soft_skills=analysis_result.get("soft_skills", []),
            experience_highlights=analysis_result.get("experience_highlights", []),
            potential_concerns=analysis_result.get("potential_concerns", []),
            interview_focus_areas=analysis_result.get("interview_focus_areas", []),
            portfolio_analysis=analysis_result.get("portfolio_analysis"),
            job_matching_score=analysis_result.get("job_matching_score"),
            job_matching_details=analysis_result.get("job_matching_details")
        )
=======
        # 이력서 분석 결과 추출
        resume_analysis = workflow_result.get("resume_analysis", {})
        
        return ResumeAnalysisResponse(**resume_analysis)
>>>>>>> 84a3b3f2
    except Exception as e:
        raise HTTPException(status_code=500, detail=str(e))

@router.post("/interview-checklist", response_model=InterviewChecklistResponse)
@redis_cache(expire=1800)  # 30분 캐시 (LLM 생성 결과)
async def generate_interview_checklist(request: InterviewChecklistRequest, db: Session = Depends(get_db)):
    """면접 체크리스트 생성 API"""
    try:
        # 이력서 정보 수집
        resume = db.query(Resume).filter(Resume.id == request.resume_id).first()
        if not resume:
            raise HTTPException(status_code=404, detail="Resume not found")
        
        specs = db.query(Spec).filter(Spec.resume_id == request.resume_id).all()
        resume_text = combine_resume_and_specs(resume, specs)
        
        # 직무 정보 수집
        job_info = ""
        if request.application_id:
            application = db.query(Application).filter(Application.id == request.application_id).first()
            if application:
                job_post = db.query(JobPost).filter(JobPost.id == application.job_post_id).first()
                if job_post:
                    job_info = parse_job_post_data(job_post)
        
        # LangGraph 기반 체크리스트 생성
        from agent.agents.interview_question_node import generate_interview_checklist
        checklist_result = generate_interview_checklist(
            resume_text=resume_text,
            job_info=job_info,
            company_name=request.company_name or "회사"
        )
        
        return checklist_result
    except Exception as e:
        raise HTTPException(status_code=500, detail=str(e))

@router.post("/strengths-weaknesses", response_model=StrengthsWeaknessesResponse)
@redis_cache(expire=1800)  # 30분 캐시 (LLM 생성 결과)
async def analyze_strengths_weaknesses(request: StrengthsWeaknessesRequest, db: Session = Depends(get_db)):
    """지원자 강점/약점 분석 API"""
    try:
        # 이력서 정보 수집
        resume = db.query(Resume).filter(Resume.id == request.resume_id).first()
        if not resume:
            raise HTTPException(status_code=404, detail="Resume not found")
        
        specs = db.query(Spec).filter(Spec.resume_id == request.resume_id).all()
        resume_text = combine_resume_and_specs(resume, specs)
        
        # 직무 정보 수집
        job_info = ""
        if request.application_id:
            application = db.query(Application).filter(Application.id == request.application_id).first()
            if application:
                job_post = db.query(JobPost).filter(JobPost.id == application.job_post_id).first()
                if job_post:
                    job_info = parse_job_post_data(job_post)
        
        # LangGraph 기반 강점/약점 분석
        from agent.agents.interview_question_node import analyze_candidate_strengths_weaknesses
        analysis_result = analyze_candidate_strengths_weaknesses(
            resume_text=resume_text,
            job_info=job_info,
            company_name=request.company_name or "회사"
        )
        
        return analysis_result
    except Exception as e:
        raise HTTPException(status_code=500, detail=str(e))

@router.post("/interview-guideline", response_model=InterviewGuidelineResponse)
@redis_cache(expire=1800)  # 30분 캐시 (LLM 생성 결과)
async def generate_interview_guideline(request: InterviewGuidelineRequest, db: Session = Depends(get_db)):
    """면접 가이드라인 생성 API"""
    try:
        # 이력서 정보 수집
        resume = db.query(Resume).filter(Resume.id == request.resume_id).first()
        if not resume:
            raise HTTPException(status_code=404, detail="Resume not found")
        
        specs = db.query(Spec).filter(Spec.resume_id == request.resume_id).all()
        resume_text = combine_resume_and_specs(resume, specs)
        
        # 직무 정보 수집
        job_info = ""
        if request.application_id:
            application = db.query(Application).filter(Application.id == request.application_id).first()
            if application:
                job_post = db.query(JobPost).filter(JobPost.id == application.job_post_id).first()
                if job_post:
                    job_info = parse_job_post_data(job_post)
        
        # LangGraph 기반 면접 가이드라인 생성
        from agent.agents.interview_question_node import generate_interview_guideline
        guideline_result = generate_interview_guideline(
            resume_text=resume_text,
            job_info=job_info,
            company_name=request.company_name or "회사"
        )
        
        return guideline_result
    except Exception as e:
        raise HTTPException(status_code=500, detail=str(e))

@router.post("/evaluation-criteria", response_model=EvaluationCriteriaResponse)
@redis_cache(expire=1800)  # 30분 캐시 (LLM 생성 결과)
async def suggest_evaluation_criteria(request: EvaluationCriteriaRequest, db: Session = Depends(get_db)):
    """평가 기준 자동 제안 API (이력서 기반)"""
    try:
        # 이력서 정보 수집
        resume = db.query(Resume).filter(Resume.id == request.resume_id).first()
        if not resume:
            raise HTTPException(status_code=404, detail="Resume not found")
        
        specs = db.query(Spec).filter(Spec.resume_id == request.resume_id).all()
        resume_text = combine_resume_and_specs(resume, specs)
        
        # 직무 정보 수집
        job_info = ""
        if request.application_id:
            application = db.query(Application).filter(Application.id == request.application_id).first()
            if application:
                job_post = db.query(JobPost).filter(JobPost.id == application.job_post_id).first()
                if job_post:
                    job_info = parse_job_post_data(job_post)
        
        # 면접 단계별 평가 기준 생성
        from agent.agents.interview_question_node import suggest_evaluation_criteria
        
        # 면접 단계별 프롬프트 조정
        interview_stage = getattr(request, 'interview_stage', 'practical')  # 기본값: 실무진
        
        if interview_stage == 'practical':
            # 실무진 면접: 기술적 역량 중심
            criteria_result = await suggest_evaluation_criteria(
                resume_text=resume_text,
                job_info=job_info,
                company_name=request.company_name or "회사",
                focus_area="technical_skills"  # 기술적 역량 중심
            )
        elif interview_stage == 'executive':
            # 임원진 면접: 인성/리더십 중심
            criteria_result = await suggest_evaluation_criteria(
                resume_text=resume_text,
                job_info=job_info,
                company_name=request.company_name or "회사",
                focus_area="leadership_potential"  # 리더십/인성 중심
            )
        else:
            # 기본: 종합적 평가
            criteria_result = await suggest_evaluation_criteria(
                resume_text=resume_text,
                job_info=job_info,
                company_name=request.company_name or "회사"
            )
        
        # DB 저장 옵션이 활성화된 경우 저장
        if request.save_to_db:
            try:
                from app.services.evaluation_criteria_service import EvaluationCriteriaService
                from app.schemas.evaluation_criteria import EvaluationCriteriaCreate
                
                criteria_service = EvaluationCriteriaService(db)
                
                # LangGraph 결과를 스키마에 맞게 변환
                suggested_criteria = []
                for item in criteria_result.get("suggested_criteria", []):
                    if isinstance(item, dict):
                        suggested_criteria.append({
                            "criterion": item.get("criterion", ""),
                            "description": item.get("description", ""),
                            "max_score": item.get("max_score", 10)
                        })
                
                weight_recommendations = []
                for item in criteria_result.get("weight_recommendations", []):
                    if isinstance(item, dict):
                        weight_recommendations.append({
                            "criterion": item.get("criterion", ""),
                            "weight": float(item.get("weight", 0.0)),
                            "reason": item.get("reason", "")
                        })
                
                evaluation_questions = criteria_result.get("evaluation_questions", [])
                if not isinstance(evaluation_questions, list):
                    evaluation_questions = []
                
                scoring_guidelines = criteria_result.get("scoring_guidelines", {})
                if not isinstance(scoring_guidelines, dict):
                    scoring_guidelines = {}

                criteria_data = EvaluationCriteriaCreate(
                    job_post_id=None,
                    resume_id=request.resume_id,
                    application_id=request.application_id,
                    evaluation_type="resume_based",
                    company_name=request.company_name,
                    suggested_criteria=suggested_criteria,
                    weight_recommendations=weight_recommendations,
                    evaluation_questions=evaluation_questions,
                    scoring_guidelines=scoring_guidelines
                )
                
                # 기존 데이터 확인 및 저장/업데이트
                existing_criteria = criteria_service.get_evaluation_criteria_by_resume(
                    request.resume_id, 
                    request.application_id,
                    interview_stage
                )
                
                if existing_criteria:
                    criteria_service.update_evaluation_criteria_by_resume(
                        request.resume_id, 
                        criteria_data,
                        request.application_id,
                        interview_stage
                    )
                else:
                    criteria_service.create_evaluation_criteria(criteria_data)
                    
            except Exception as db_error:
                print(f"⚠️ DB 저장 중 오류 발생: {db_error}")
                # DB 저장 실패해도 LangGraph 결과는 반환
                pass
        
        return criteria_result
    except Exception as e:
        raise HTTPException(status_code=500, detail=str(e))

@router.post("/company-questions", response_model=CompanyQuestionResponse)
@redis_cache(expire=3600)  # 1시간 캐시 (회사 정보 기반)
async def generate_company_questions(request: CompanyQuestionRequest):
    """회사명 기반 면접 질문 생성 (인재상 + 뉴스 기반)"""
    # POST /api/v1/interview-questions/company-questions
    # Content-Type: application/json
    # {    "company_name": "삼성전자"     }
    # TODO: 산업 트렌드/경쟁사 비교
    # TODO: 기술 혁신/신사업
    # TODO: 회사 기본 정보 이해

    try:
        # LangGraph 기반 통합 질문 생성
        result = generate_questions(request.company_name)
        questions = result.get("text", [])
        
        if isinstance(questions, str):
            questions = questions.strip().split("\n")
        
        return {"questions": questions}
    except Exception as e:
        raise HTTPException(status_code=500, detail=str(e))

@router.get("/application/{application_id}/practical-questions")
@redis_cache(expire=300)  # 5분 캐시 (실무진 질문 조회)
async def get_practical_interview_questions(application_id: int, db: Session = Depends(get_db)):
    """실무진 면접 질문 조회 (DB에서 기존 질문 가져오기)"""
    try:
        # application_id로 지원자 정보 조회
        application = db.query(Application).filter(Application.id == application_id).first()
        if not application:
            raise HTTPException(status_code=404, detail="Application not found")
        
        # 이력서 기반 평가 기준에서 질문 가져오기
        resume_criteria = db.query(EvaluationCriteria).filter(
            EvaluationCriteria.resume_id == application.resume_id,
            EvaluationCriteria.evaluation_type == "resume_based",
            EvaluationCriteria.interview_stage == "practical"
        ).first()
        
        if resume_criteria and resume_criteria.evaluation_questions:
            questions = resume_criteria.evaluation_questions
        else:
            # 기존 질문이 없으면 기본 질문 반환
            questions = [
                "지원자의 주요 프로젝트 경험에 대해 설명해주세요.",
                "기술적 문제를 해결한 경험이 있다면 구체적으로 설명해주세요.",
                "팀 프로젝트에서 본인의 역할과 기여도는 어떻게 되었나요?",
                "최근 관심 있는 기술이나 트렌드가 있다면 무엇인가요?",
                "직무와 관련된 본인의 강점과 개선점은 무엇인가요?"
            ]
        
        return {
            "application_id": application_id,
            "resume_id": application.resume_id,
            "questions": questions,
            "source": "database" if resume_criteria else "default"
        }
    except Exception as e:
        raise HTTPException(status_code=500, detail=str(e))

@router.post("/project-questions", response_model=ProjectQuestionResponse)
@redis_cache(expire=1800)  # 30분 캐시 (LLM 생성 결과)
async def generate_project_questions(request: ProjectQuestionRequest, db: Session = Depends(get_db)):
    """자기소개서/이력서 기반 프로젝트 면접 질문 생성 (LangGraph 워크플로우 사용)"""
    # POST /api/v1/interview-questions/project-questions
    # Content-Type: application/json
    # {
    #   "resume_id": 1,
    #   "company_name": "네이버",
    #   "name": "홍길동"
    # }

    try:
        # Resume와 Spec 데이터 조회
        resume = db.query(Resume).filter(Resume.id == request.resume_id).first()
        if not resume:
            raise HTTPException(status_code=404, detail="Resume not found")
        
        specs = db.query(Spec).filter(Spec.resume_id == request.resume_id).all()
        
        # Resume + Spec 통합 텍스트 생성
        resume_text = combine_resume_and_specs(resume, specs)
        
        # LangGraph 워크플로우를 사용한 종합 질문 생성
        import sys
        import os
        sys.path.append(os.path.join(os.path.dirname(__file__), '../../../../agent'))
        from agent.agents.interview_question_workflow import generate_comprehensive_interview_questions
        
        # 워크플로우 실행
        workflow_result = generate_comprehensive_interview_questions(
            resume_text=resume_text,
            company_name=request.company_name,
            applicant_name=request.name,
            interview_type="general"
        )
        
        # 결과에서 질문 추출
        questions = workflow_result.get("questions", [])
        question_bundle = workflow_result.get("question_bundle", {})
        portfolio_info = ""
        
        # 포트폴리오 정보 추출
        if "personal" in question_bundle and "자기소개서 요약" in question_bundle["personal"]:
            portfolio_info = question_bundle["personal"].get("자기소개서 요약", "")
        
        result = {
            "resume_id": request.resume_id,
            "company_name": request.company_name,
            "questions": questions,
            "question_bundle": question_bundle,
            "portfolio_info": portfolio_info
        }
        
        return ProjectQuestionResponse(**result)
    except Exception as e:
        raise HTTPException(status_code=500, detail=str(e))

@router.post("/common-questions", response_model=Dict[str, Any])
@redis_cache(expire=3600)  # 1시간 캐시 (공통 질문)
async def generate_common_questions_endpoint(
    company_name: str = "",
    job_post_id: Optional[int] = None,
    db: Session = Depends(get_db)
):
    """모든 지원자에게 공통으로 적용할 수 있는 질문 생성 API"""
    try:
        job_info = ""
        if job_post_id:
            job_post = db.query(JobPost).filter(JobPost.id == job_post_id).first()
            if job_post:
                job_info = parse_job_post_data(job_post)
        
        # 공통 질문 생성
        from agent.agents.interview_question_node import generate_common_questions
        common_questions = generate_common_questions(
            company_name=company_name,
            job_info=job_info
        )
        
        # 모든 질문을 하나의 리스트로 통합
        all_questions = []
        all_questions.extend(common_questions.get("인성/동기", []))
        all_questions.extend(common_questions.get("회사 관련", []))
        all_questions.extend(common_questions.get("직무 이해", []))
        all_questions.extend(common_questions.get("상황 대처", []))
        
        result = {
            "questions": all_questions,
            "question_bundle": common_questions,
            "company_name": company_name,
            "job_post_id": job_post_id
        }
        return result
    except Exception as e:
        raise HTTPException(status_code=500, detail=str(e))

@router.post("/job-questions", response_model=JobQuestionResponse)
@redis_cache(expire=1800)  # 30분 캐시 (LLM 생성 결과)
async def generate_job_questions(request: JobQuestionRequest, db: Session = Depends(get_db)):
    """지원서 기반 직무 맞춤형 면접 질문 생성 (LangGraph 워크플로우 사용)"""
    # POST /api/v1/interview-questions/job-questions
    # Content-Type: application/json
    # {
    #   "application_id": 41,
    #   "company_name": "KOSA공공"
    # }

    try:
        # Application 데이터 조회
        application = db.query(Application).filter(Application.id == request.application_id).first()
        if not application:
            raise HTTPException(status_code=404, detail="Application not found")
        
        # JobPost 데이터 조회
        job_post = db.query(JobPost).filter(JobPost.id == application.job_post_id).first()
        if not job_post:
            raise HTTPException(status_code=404, detail="Job post not found")
        
        # Resume 데이터 조회
        resume = db.query(Resume).filter(Resume.id == application.resume_id).first()
        if not resume:
            raise HTTPException(status_code=404, detail="Resume not found")
        
        # Spec 데이터 조회
        specs = db.query(Spec).filter(Spec.resume_id == application.resume_id).all()
        
        # Resume + Spec 통합 텍스트 생성
        resume_text = combine_resume_and_specs(resume, specs)
        
        # JobPost 정보 파싱
        job_info = parse_job_post_data(job_post)
        
        # 실제 회사명 가져오기
        actual_company_name = job_post.company.name if job_post.company else request.company_name
        
        # 직무 매칭 분석
        job_matching_info = analyze_job_matching(resume_text, job_info)
        
        # LangGraph 워크플로우를 사용한 종합 질문 생성
        import sys
        import os
        sys.path.append(os.path.join(os.path.dirname(__file__), '../../../../agent'))
        from agent.agents.interview_question_workflow import generate_comprehensive_interview_questions
        
        # 워크플로우 실행
        workflow_result = generate_comprehensive_interview_questions(
            resume_text=resume_text,
            job_info=job_info,
            company_name=actual_company_name,
            applicant_name=getattr(request, 'name', '') or '',
            interview_type="general",
            job_matching_info=job_matching_info
        )
        
        # 결과에서 질문 추출
        questions = workflow_result.get("questions", [])
        question_bundle = workflow_result.get("question_bundle", {})
        
        result = {
            "application_id": request.application_id,
            "company_name": actual_company_name,
            "questions": questions,
            "question_bundle": question_bundle,
            "job_matching_info": job_matching_info
        }
        
        return result
    except Exception as e:
        raise HTTPException(status_code=500, detail=str(e))


@router.post("/passed-applicants-questions", response_model=Dict[str, Any])
@redis_cache(expire=1800)  # 30분 캐시 (LLM 생성 결과)
async def generate_passed_applicants_questions(
    request: dict,
    db: Session = Depends(get_db)
):
    job_post_id = request.get("job_post_id")
    company_name = request.get("company_name", "회사")
    """서류 합격자들에 대한 개인별 면접 질문 일괄 생성"""
    # POST /api/v1/interview-questions/passed-applicants-questions
    # Content-Type: application/json
    # {
    #   "job_post_id": 17,
    #   "company_name": "KOSA공공"
    # }

    try:
        # 서류 합격자 조회 - applications.py의 함수를 직접 호출
        from app.api.v1.applications import get_passed_applicants
        passed_applicants_response = get_passed_applicants(job_post_id, db)
        passed_applicants = passed_applicants_response.get("passed_applicants", [])
        
        if not passed_applicants:
            return {
                "message": "서류 합격자가 없습니다.",
                "total_applicants": 0,
                "personal_questions": {}
            }
        
        # JobPost 데이터 조회
        job_post = db.query(JobPost).filter(JobPost.id == job_post_id).first()
        if not job_post:
            raise HTTPException(status_code=404, detail="Job post not found")
        
        # 채용공고 정보 파싱
        job_posting = parse_job_post_data(job_post)
        
        # 실제 회사명 가져오기
        actual_company_name = job_post.company.name if job_post.company else company_name
        
        # 각 합격자에 대한 개인별 질문 생성
        applicants_data = []
        
        for applicant in passed_applicants:
            # Resume 데이터 조회
            resume = db.query(Resume).filter(Resume.id == applicant["resume_id"]).first()
            if not resume:
                continue
            
            # Spec 데이터 조회
            specs = db.query(Spec).filter(Spec.resume_id == applicant["resume_id"]).all()
            
            # Resume + Spec 통합 텍스트 생성
            resume_text = combine_resume_and_specs(resume, specs)
            
            # 이력서 데이터 구성
            resume_data = {
                "personal_info": {
                    "name": applicant["name"],
                    "email": applicant["email"],
                    "phone": applicant.get("phone", ""),
                    "address": applicant.get("address", "")
                },
                "education": {
                    "university": applicant.get("education", ""),
                    "major": applicant.get("major", ""),
                    "degree": applicant.get("degree_type", ""),
                    "gpa": ""
                },
                "experience": {
                    "companies": [],
                    "position": "",
                    "duration": ""
                },
                "skills": {
                    "programming_languages": [],
                    "frameworks": [],
                    "databases": [],
                    "tools": []
                },
                "projects": [],
                "activities": [],
                "certificates": applicant.get("certificates", [])
            }
            
            # Spec 데이터에서 추가 정보 추출
            for spec in specs:
                if str(spec.spec_type) == "experience" and str(spec.spec_title) == "company":
                    resume_data["experience"]["companies"].append(spec.spec_description or "")
                elif str(spec.spec_type) == "experience" and str(spec.spec_title) == "position":
                    resume_data["experience"]["position"] = spec.spec_description or ""
                elif str(spec.spec_type) == "experience" and str(spec.spec_title) == "duration":
                    resume_data["experience"]["duration"] = spec.spec_description or ""
                elif str(spec.spec_type) == "skills" and str(spec.spec_title) == "name":
                    if "Java" in (spec.spec_description or ""):
                        resume_data["skills"]["programming_languages"].append("Java")
                    if "Python" in (spec.spec_description or ""):
                        resume_data["skills"]["programming_languages"].append("Python")
                    if "Spring" in (spec.spec_description or ""):
                        resume_data["skills"]["frameworks"].append("Spring")
                    if "React" in (spec.spec_description or ""):
                        resume_data["skills"]["frameworks"].append("React")
                elif str(spec.spec_type) == "projects" and str(spec.spec_title) == "name":
                    resume_data["projects"].append({
                        "name": spec.spec_description or "",
                        "description": ""
                    })
                elif str(spec.spec_type) == "activities" and str(spec.spec_title) == "name":
                    resume_data["activities"].append({
                        "name": spec.spec_description or "",
                        "description": ""
                    })
            
            applicants_data.append({
                "name": applicant["name"],
                "resume_data": resume_data,
                "resume_text": resume_text
            })
        
        # AI Agent를 통한 개인별 질문 생성
        import sys
        import os
        sys.path.append(os.path.join(os.path.dirname(__file__), '../../../../agent'))
        from agent.tools.personal_question_tool import generate_batch_personal_questions
        
        # 일괄 질문 생성
        batch_questions = generate_batch_personal_questions(
            applicants_data=applicants_data,
            job_posting=job_posting,
            company_name=actual_company_name
        )
        
        result = {
            "message": "서류 합격자 개인별 질문 생성 완료",
            "job_post_id": job_post_id,
            "company_name": actual_company_name,
            "total_applicants": len(passed_applicants),
            "personal_questions": batch_questions.get("personal_questions", {})
        }
        return result
        
    except Exception as e:
        raise HTTPException(status_code=500, detail=str(e))

@router.post("/analysis-questions", response_model=Dict[str, Any])
@redis_cache(expire=1800)  # 30분 캐시 (LLM 생성 결과)
async def generate_analysis_questions(request: IntegratedQuestionRequest, db: Session = Depends(get_db)):
    """
    다양한 직무 역량(실무, 문제해결, 커뮤니케이션, 성장 가능성 등) 평가 질문 통합 API
    """
    try:
        resume = db.query(Resume).filter(Resume.id == request.resume_id).first()
        if not resume:
            raise HTTPException(status_code=404, detail="Resume not found")
        specs = db.query(Spec).filter(Spec.resume_id == request.resume_id).all()
        resume_text = combine_resume_and_specs(resume, specs)

        job_info = ""
        if request.application_id:
            application = db.query(Application).filter(Application.id == request.application_id).first()
            if application:
                job_post = db.query(JobPost).filter(JobPost.id == application.job_post_id).first()
                if job_post:
                    job_info = parse_job_post_data(job_post)

        from agent.agents.interview_question_node import generate_advanced_competency_questions

        competency_questions = generate_advanced_competency_questions(resume_text=resume_text, job_info=job_info)

        result = {"competency_questions": competency_questions}
        return result
    except Exception as e:
        raise HTTPException(status_code=500, detail=str(e))

# 공고/직무/회사 기준의 실무진 공통 질문 생성 API
@router.post("/job-common-questions", response_model=Dict[str, Any])
@redis_cache(expire=3600)  # 1시간 캐시 (공통 질문)
async def generate_job_common_questions(
    job_post_id: int,
    company_name: str = "",
    db: Session = Depends(get_db)
):
    """
    공고/직무/회사 기준의 실무진 공통 질문 생성 API
    (지원자별이 아닌, 모든 지원자에게 적용할 수 있는 직무 중심 질문)
    """
    job_post = db.query(JobPost).filter(JobPost.id == job_post_id).first()
    if not job_post:
        raise HTTPException(status_code=404, detail="Job post not found")
    job_info = parse_job_post_data(job_post)
    from agent.agents.interview_question_node import generate_job_question_bundle
    # resume_text 없이(공통 질문)
    question_bundle = await generate_job_question_bundle(
        resume_text="",
        job_info=job_info,
        company_name=company_name,
        job_matching_info=""
    )
    result = {"question_bundle": question_bundle}
    return result

# --- 공고 기반 체크리스트 ---
@router.post("/interview-checklist/job-based", response_model=JobBasedChecklistResponse)
@redis_cache(expire=3600)  # 1시간 캐시 (공고 기반)
async def generate_job_based_checklist(request: JobBasedChecklistRequest, db: Session = Depends(get_db)):
    try:
        job_post = db.query(JobPost).filter(JobPost.id == request.job_post_id).first()
        if not job_post:
            raise HTTPException(status_code=404, detail="Job post not found")
        job_info = parse_job_post_data(job_post)
        from agent.agents.interview_question_node import generate_interview_checklist
        checklist_result = await generate_interview_checklist(
            resume_text="",
            job_info=job_info,
            company_name=request.company_name or ""
        )
        return checklist_result
    except Exception as e:
        raise HTTPException(status_code=500, detail=str(e))

# --- 공고 기반 강점/약점 ---
@router.post("/strengths-weaknesses/job-based", response_model=JobBasedStrengthsResponse)
@redis_cache(expire=3600)  # 1시간 캐시 (공고 기반)
async def analyze_job_based_strengths_weaknesses(request: JobBasedStrengthsRequest, db: Session = Depends(get_db)):
    try:
        job_post = db.query(JobPost).filter(JobPost.id == request.job_post_id).first()
        if not job_post:
            raise HTTPException(status_code=404, detail="Job post not found")
        job_info = parse_job_post_data(job_post)
        from agent.agents.interview_question_node import analyze_candidate_strengths_weaknesses
        analysis_result = await analyze_candidate_strengths_weaknesses(
            resume_text="",
            job_info=job_info,
            company_name=request.company_name or ""
        )
        return analysis_result
    except Exception as e:
        raise HTTPException(status_code=500, detail=str(e))

# --- 공고 기반 가이드라인 ---
@router.post("/interview-guideline/job-based", response_model=JobBasedGuidelineResponse)
@redis_cache(expire=3600)  # 1시간 캐시 (공고 기반)
async def generate_job_based_guideline(request: JobBasedGuidelineRequest, db: Session = Depends(get_db)):
    try:
        job_post = db.query(JobPost).filter(JobPost.id == request.job_post_id).first()
        if not job_post:
            raise HTTPException(status_code=404, detail="Job post not found")
        job_info = parse_job_post_data(job_post)
        from agent.agents.interview_question_node import generate_interview_guideline
        guideline_result = generate_interview_guideline(
            resume_text="",
            job_info=job_info,
            company_name=request.company_name or ""
        )
        return guideline_result
    except Exception as e:
        raise HTTPException(status_code=500, detail=str(e))

# --- 공고 기반 평가 기준 (중복 제거) ---

# === 임원면접 질문 생성 API ===
class ExecutiveInterviewRequest(BaseModel):
    resume_id: int
    application_id: Optional[int] = None
    company_name: Optional[str] = None
    name: Optional[str] = None

class ExecutiveInterviewResponse(BaseModel):
    questions: str
    interview_type: str = "executive"

# === AI 면접 질문 생성 API ===
class AiInterviewRequest(BaseModel):
    resume_id: int
    application_id: Optional[int] = None
    company_name: Optional[str] = None
    name: Optional[str] = None

class AiInterviewResponse(BaseModel):
    questions: str
    interview_type: str = "ai"

class AiInterviewSaveRequest(BaseModel):
    resume_id: int
    application_id: Optional[int] = None
    company_name: Optional[str] = None
    name: Optional[str] = None
    save_to_db: bool = True  # DB에 저장할지 여부

class AiInterviewSaveResponse(BaseModel):
    questions: str
    interview_type: str = "ai"
    saved_questions_count: int
    message: str

@router.post("/ai-interview", response_model=AiInterviewResponse)
@redis_cache(expire=1800)  # 30분 캐시 (LLM 생성 결과)
async def generate_ai_interview_questions(request: AiInterviewRequest, db: Session = Depends(get_db)):
    """AI 면접 질문 생성 (LangGraph 워크플로우 사용, DB 저장 없음)"""
    try:
        # 이력서 정보 수집
        resume = db.query(Resume).filter(Resume.id == request.resume_id).first()
        if not resume:
            raise HTTPException(status_code=404, detail="Resume not found")
        
        specs = db.query(Spec).filter(Spec.resume_id == request.resume_id).all()
        resume_text = combine_resume_and_specs(resume, specs)
        
        # 직무 정보 수집
        job_info = ""
        if request.application_id:
            application = db.query(Application).filter(Application.id == request.application_id).first()
            if application:
                job_post = db.query(JobPost).filter(JobPost.id == application.job_post_id).first()
                if job_post:
                    job_info = parse_job_post_data(job_post)
        
        # LangGraph 워크플로우를 사용한 AI 면접 질문 생성 (DB 저장 없음)
        import sys
        import os
        sys.path.append(os.path.join(os.path.dirname(__file__), '../../../../agent'))
        from agent.agents.interview_question_workflow import generate_comprehensive_interview_questions
        
        # 워크플로우 실행
        workflow_result = generate_comprehensive_interview_questions(
            resume_text=resume_text,
            job_info=job_info,
            company_name=request.company_name or "회사",
            applicant_name=request.name or "",
            interview_type="ai"
        )
        
        # 결과에서 질문 추출
        questions = workflow_result.get("questions", [])
        question_text = "\n".join(questions) if questions else "질문을 생성할 수 없습니다."
        
        return {
            "questions": question_text,
            "interview_type": "ai",
            "workflow_result": {
                "total_questions": len(questions),
                "execution_time": workflow_result.get("execution_time", 0),
                "generated_at": workflow_result.get("generated_at", "")
            }
        }
    except Exception as e:
        raise HTTPException(status_code=500, detail=str(e))

@router.post("/ai-interview-save", response_model=AiInterviewSaveResponse)
async def generate_and_save_ai_interview_questions(request: AiInterviewSaveRequest, db: Session = Depends(get_db)):
    """AI 면접 질문 생성 및 DB 저장"""
    try:
        # 이력서 정보 수집
        resume = db.query(Resume).filter(Resume.id == request.resume_id).first()
        if not resume:
            raise HTTPException(status_code=404, detail="Resume not found")
        
        specs = db.query(Spec).filter(Spec.resume_id == request.resume_id).all()
        resume_text = combine_resume_and_specs(resume, specs)
        
        # 직무 정보 수집
        job_info = ""
        if request.application_id:
            application = db.query(Application).filter(Application.id == request.application_id).first()
            if application:
                job_post = db.query(JobPost).filter(JobPost.id == application.job_post_id).first()
                if job_post:
                    job_info = parse_job_post_data(job_post)
        
        # AI 면접 질문 생성 (fallback 사용)
        try:
            # LangGraph 워크플로우를 사용한 AI 면접 질문 생성
            import sys
            import os
            sys.path.append(os.path.join(os.path.dirname(__file__), '../../../../agent'))
            from agent.agents.interview_question_workflow import generate_comprehensive_interview_questions
            
            # 워크플로우 실행
            workflow_result = generate_comprehensive_interview_questions(
                resume_text=resume_text,
                job_info=job_info,
                company_name=request.company_name or "회사",
                applicant_name=request.name or "",
                interview_type="ai"
            )
            
            # 결과에서 질문 추출
            generated_questions = workflow_result.get("generated_questions", {})
            ai_questions = generated_questions.get("ai", {})
            
            # 질문을 텍스트로 변환
            all_questions = []
            for category, questions in ai_questions.items():
                if isinstance(questions, list):
                    all_questions.extend(questions)
                elif isinstance(questions, dict) and "questions" in questions:
                    all_questions.extend(questions["questions"])
            
        except Exception as e:
            print(f"AI 면접 질문 생성 실패, fallback 사용: {e}")
            # Fallback: 랜덤 기본 질문 사용
            from app.data.general_interview_questions import get_random_general_questions
            
            # 7개의 랜덤 일반 질문 선택
            random_questions = get_random_general_questions(7)
            all_questions = [q["question"] for q in random_questions]
            
            # 추가로 3개의 기본 질문 추가 (총 10개)
            additional_questions = [
                "자기소개를 해주세요.",
                "이 직무에 지원한 이유는 무엇인가요?",
                "본인의 강점과 약점은 무엇인가요?"
            ]
            all_questions.extend(additional_questions)
        
        question_text = "\n".join(all_questions) if all_questions else "질문을 생성할 수 없습니다."
        
        # DB에 저장
        saved_count = 0
        if request.save_to_db and all_questions:
            from app.models.interview_question import InterviewQuestion, QuestionType
            
            # job_post_id 찾기
            job_post_id = None
            if request.application_id:
                application = db.query(Application).filter(Application.id == request.application_id).first()
                if application:
                    job_post_id = application.job_post_id
            
            if job_post_id:
                # 기존 AI 면접 질문 삭제 (job_post_id 기반, 중복 방지)
                db.query(InterviewQuestion).filter(
                    InterviewQuestion.job_post_id == job_post_id,
                    InterviewQuestion.type == QuestionType.AI_INTERVIEW
                ).delete()
                
                # 새로운 질문들 저장 (job_post_id 기반, application_id는 NULL)
                for i, question in enumerate(all_questions):
                    # 질문 카테고리 결정
                    category = "common"
                    if i < 3:
                        category = "common"
                    elif i < 6:
                        category = "personal"
                    elif i < 8:
                        category = "company"
                    else:
                        category = "job"
                    
                    # DB에 저장 (AI 면접은 job_post_id 기반, application_id는 NULL)
                    interview_question = InterviewQuestion(
                        application_id=None,  # AI 면접은 공고별 공유
                        job_post_id=job_post_id,
                        type=QuestionType.AI_INTERVIEW,
                        question_text=question,
                        category=category,
                        difficulty="medium"  # AI 면접은 기본적으로 medium
                    )
                    db.add(interview_question)
                    saved_count += 1
                
                db.commit()
            
            # 캐시 무효화
            try:
                from app.core.cache import invalidate_cache
                # 관련 캐시 키들 무효화
                cache_patterns_to_clear = [
                    f"cache:applications:job:{request.application_id}:*",
                    f"cache:interview-questions:application:{request.application_id}:*",
                    f"cache:interview-questions:job:{request.application_id}:*"
                ]
                
                for cache_pattern in cache_patterns_to_clear:
                    try:
                        invalidate_cache(cache_pattern)
                        print(f"캐시 무효화 완료: {cache_pattern}")
                    except Exception as cache_error:
                        print(f"캐시 무효화 실패: {cache_pattern} - {cache_error}")
            except Exception as cache_error:
                print(f"캐시 무효화 중 오류: {cache_error}")
        
        return {
            "questions": question_text,
            "interview_type": "ai",
            "saved_questions_count": saved_count,
            "message": f"AI 면접 질문 {saved_count}개가 성공적으로 저장되었습니다." if saved_count > 0 else "질문이 저장되지 않았습니다."
        }
    except Exception as e:
        raise HTTPException(status_code=500, detail=str(e))

@router.get("/application/{application_id}/ai-questions")
@redis_cache(expire=300)  # 5분 캐시 (AI 질문 조회)
def get_ai_interview_questions(application_id: int, db: Session = Depends(get_db)):
    """특정 지원자의 AI 면접 질문 조회 (job_post_id 기반)"""
    try:
        from app.models.interview_question import InterviewQuestion, QuestionType
        
        # 지원자의 job_post_id 찾기
        application = db.query(Application).filter(Application.id == application_id).first()
        if not application:
            raise HTTPException(status_code=404, detail="Application not found")
        
        # job_post_id 기반으로 AI 면접 질문 조회
        questions = db.query(InterviewQuestion).filter(
            InterviewQuestion.job_post_id == application.job_post_id,
            InterviewQuestion.type == QuestionType.AI_INTERVIEW
        ).order_by(InterviewQuestion.category, InterviewQuestion.id).all()
        
        # 카테고리별로 그룹화
        grouped_questions = {}
        for question in questions:
            category = question.category or "common"
            if category not in grouped_questions:
                grouped_questions[category] = []
            grouped_questions[category].append({
                "id": question.id,
                "question_text": question.question_text,
                "type": question.type.value,
                "category": question.category,
                "difficulty": question.difficulty,
                "created_at": question.created_at
            })
        
        return {
            "application_id": application_id,
            "job_post_id": application.job_post_id,
            "interview_stage": "ai",
            "questions": grouped_questions,
            "total_count": len(questions)
        }
    except Exception as e:
        raise HTTPException(status_code=500, detail=str(e))

@router.get("/job/{job_post_id}/ai-questions")
@redis_cache(expire=300)  # 5분 캐시 (AI 질문 조회)
def get_ai_interview_questions_by_job(job_post_id: int, db: Session = Depends(get_db)):
    """공고별 AI 면접 질문 조회 (공통 + 직무별 + 게임)"""
    try:
        from app.models.interview_question import InterviewQuestion, QuestionType
        from app.models.job import JobPost
        
        # 공고 정보 조회
        job = db.query(JobPost).filter(JobPost.id == job_post_id).first()
        if not job:
            raise HTTPException(status_code=404, detail="Job post not found")
        
        # 1. 직무별 질문 조회 (job_post_id 기반)
        job_questions = db.query(InterviewQuestion).filter(
            InterviewQuestion.job_post_id == job_post_id,
            InterviewQuestion.type == QuestionType.AI_INTERVIEW,
            InterviewQuestion.category == "job_specific"
        ).order_by(InterviewQuestion.id).all()
        
        # 2. 공통 질문 조회 (job_post_id 기반으로 변경)
        common_questions = db.query(InterviewQuestion).filter(
            InterviewQuestion.job_post_id == job_post_id,
            InterviewQuestion.type == QuestionType.AI_INTERVIEW,
            InterviewQuestion.category == "common"
        ).order_by(InterviewQuestion.id).all()
        
        # 3. 게임 테스트 조회 (job_post_id 기반으로 변경)
        game_questions = db.query(InterviewQuestion).filter(
            InterviewQuestion.job_post_id == job_post_id,
            InterviewQuestion.type == QuestionType.AI_INTERVIEW,
            InterviewQuestion.category == "game_test"
        ).order_by(InterviewQuestion.id).all()
        
        # 카테고리별로 그룹화
        grouped_questions = {
            "common": [
                {
                    "id": q.id,
                    "question_text": q.question_text,
                    "type": q.type.value,
                    "category": q.category,
                    "difficulty": q.difficulty,
                    "created_at": q.created_at
                } for q in common_questions
            ],
            "job_specific": [
                {
                    "id": q.id,
                    "question_text": q.question_text,
                    "type": q.type.value,
                    "category": q.category,
                    "difficulty": q.difficulty,
                    "created_at": q.created_at
                } for q in job_questions
            ],
            "game_test": [
                {
                    "id": q.id,
                    "question_text": q.question_text,
                    "type": q.type.value,
                    "category": q.category,
                    "difficulty": q.difficulty,
                    "created_at": q.created_at
                } for q in game_questions
            ]
        }
        
        total_count = len(common_questions) + len(job_questions) + len(game_questions)
        
        return {
            "job_post_id": job_post_id,
            "company_id": job.company_id if job else None,
            "interview_stage": "ai",
            "questions": grouped_questions,
            "total_count": total_count,
            "breakdown": {
                "common": len(common_questions),
                "job_specific": len(job_questions),
                "game_test": len(game_questions)
            }
        }
    except Exception as e:
        raise HTTPException(status_code=500, detail=str(e))

@router.get("/job/{job_post_id}/common-questions")
@redis_cache(expire=300)  # 5분 캐시 (공통 질문 조회)
def get_common_questions_for_job_post(
    job_post_id: int,
    db: Session = Depends(get_db)
):
    """공고별 공통 질문 조회"""
    try:
        # 해당 공고의 첫 번째 지원자에게 생성된 공통 질문 조회
        first_application = db.query(Application).filter(
            Application.job_post_id == job_post_id,
            Application.document_status == DocumentStatus.PASSED.value
        ).first()
        
        if not first_application:
            return {"common_questions": []}
        
        common_questions = db.query(InterviewQuestion).filter(
            InterviewQuestion.application_id == first_application.id,
            InterviewQuestion.type == QuestionType.COMMON
        ).all()
        
        return {
            "common_questions": [
                {
                    "id": q.id,
                    "question_text": q.question_text,
                    "category": q.category,
                    "difficulty": q.difficulty,
                    "created_at": q.created_at.isoformat() if q.created_at else None
                }
                for q in common_questions
            ]
        }
        
    except Exception as e:
        raise HTTPException(status_code=500, detail=f"공통 질문 조회 실패: {str(e)}")

@router.get("/application/{application_id}/questions")
@redis_cache(expire=300)  # 5분 캐시 (질문 조회)
def get_questions_for_application(
    application_id: int,
    question_type: Optional[str] = None,
    db: Session = Depends(get_db)
):
    """지원자별 면접 질문 조회"""
    try:
        # 지원자 정보 확인
        application = db.query(Application).filter(Application.id == application_id).first()
        if not application:
            raise HTTPException(status_code=404, detail="지원자를 찾을 수 없습니다.")
        
        # 질문 조회
        query = db.query(InterviewQuestion).filter(
            InterviewQuestion.application_id == application_id
        )
        
        if question_type:
            query = query.filter(InterviewQuestion.type == QuestionType(question_type))
        
        questions = query.all()
        
        # 타입별로 그룹화
        grouped_questions = {}
        for question in questions:
            question_type_key = question.type.value
            if question_type_key not in grouped_questions:
                grouped_questions[question_type_key] = []
            
            grouped_questions[question_type_key].append({
                "id": question.id,
                "question_text": question.question_text,
                "category": question.category,
                "difficulty": question.difficulty,
                "created_at": question.created_at.isoformat() if question.created_at else None
            })
        
        return {
            "application_id": application_id,
            "questions": grouped_questions,
            "total_count": len(questions)
        }
        
    except Exception as e:
        raise HTTPException(status_code=500, detail=f"질문 조회 실패: {str(e)}")

@router.post("/job/{job_post_id}/generate-common-questions")
def generate_common_questions_for_job_post(
    job_post_id: int,
    db: Session = Depends(get_db),
    current_user: User = Depends(get_current_user)
):
    """공고별 공통 질문 수동 생성"""
    try:
        # 공고 정보 조회
        job_post = db.query(JobPost).filter(JobPost.id == job_post_id).first()
        if not job_post:
            raise HTTPException(status_code=404, detail="공고를 찾을 수 없습니다.")
        
        company_name = job_post.company.name if job_post.company else ""
        job_info = parse_job_post_data(job_post)
        
        # 공통 질문 생성
        questions = InterviewQuestionService.generate_common_questions_for_job_post(
            db=db,
            job_post_id=job_post_id,
            company_name=company_name,
            job_info=job_info
        )
        
        return {
            "message": f"공통 질문 생성 완료: {len(questions)}개",
            "questions_count": len(questions)
        }
        
    except Exception as e:
        raise HTTPException(status_code=500, detail=f"공통 질문 생성 실패: {str(e)}")

@router.post("/application/{application_id}/generate-individual-questions")
def generate_individual_questions_for_application(
    application_id: int,
    db: Session = Depends(get_db),
    current_user: User = Depends(get_current_user)
):
    """지원자별 개별 질문 수동 생성"""
    try:
        # 지원자 정보 확인
        application = db.query(Application).filter(Application.id == application_id).first()
        if not application:
            raise HTTPException(status_code=404, detail="지원자를 찾을 수 없습니다.")
        
        # 공고 정보 조회
        job_post = db.query(JobPost).filter(JobPost.id == application.job_post_id).first()
        if not job_post:
            raise HTTPException(status_code=404, detail="공고를 찾을 수 없습니다.")
        
        company_name = job_post.company.name if job_post.company else ""
        job_info = parse_job_post_data(job_post)
        
        # 개별 질문 생성
        questions = InterviewQuestionService.generate_individual_questions_for_applicant(
            db=db,
            application_id=application_id,
            job_info=job_info,
            company_name=company_name
        )
        
        return {
            "message": f"개별 질문 생성 완료: {len(questions)}개",
            "questions_count": len(questions)
        }
        
    except Exception as e:
        raise HTTPException(status_code=500, detail=f"개별 질문 생성 실패: {str(e)}")

@router.get("/job/{job_post_id}/questions-status")
@redis_cache(expire=60)  # 1분 캐시 (상태 조회)
def get_questions_generation_status(
    job_post_id: int,
    db: Session = Depends(get_db)
):
    """공고별 질문 생성 상태 조회"""
    try:
        # 해당 공고의 지원자들 조회
        applications = db.query(Application).filter(
            Application.job_post_id == job_post_id,
            Application.document_status == DocumentStatus.PASSED.value
        ).all()
        
        if not applications:
            return {
                "job_post_id": job_post_id,
                "total_applications": 0,
                "common_questions_generated": False,
                "individual_questions_generated": 0,
                "total_questions": 0
            }
        
        # 공통 질문 생성 여부 확인
        first_app = applications[0]
        common_questions_count = db.query(InterviewQuestion).filter(
            InterviewQuestion.application_id == first_app.id,
            InterviewQuestion.type == QuestionType.COMMON
        ).count()
        
        # 개별 질문 생성된 지원자 수 확인
        individual_questions_count = 0
        total_questions = 0
        
        for app in applications:
            app_questions = db.query(InterviewQuestion).filter(
                InterviewQuestion.application_id == app.id,
                InterviewQuestion.type != QuestionType.COMMON
            ).count()
            
            if app_questions > 0:
                individual_questions_count += 1
                total_questions += app_questions
        
        return {
            "job_post_id": job_post_id,
            "total_applications": len(applications),
            "common_questions_generated": common_questions_count > 0,
            "common_questions_count": common_questions_count,
            "individual_questions_generated": individual_questions_count,
            "total_questions": total_questions + common_questions_count
        }
        
    except Exception as e:
        raise HTTPException(status_code=500, detail=f"질문 상태 조회 실패: {str(e)}")

# AI 도구 통합 API 엔드포인트 추가
class AiToolsRequest(BaseModel):
    resume_id: int
    application_id: Optional[int] = None
    company_name: Optional[str] = None
    name: Optional[str] = None
    interview_stage: Optional[str] = None
    evaluator_type: Optional[str] = None

class AiToolsResponse(BaseModel):
    evaluation_tools: dict
    questions: Optional[str] = None

@router.post("/ai-tools", response_model=AiToolsResponse)
@redis_cache(expire=1800)  # 30분 캐시 (LLM 생성 결과)
async def generate_ai_tools(request: AiToolsRequest, db: Session = Depends(get_db)):
    """AI 면접을 위한 통합 도구 생성 (체크리스트, 강점/약점, 가이드라인, 평가 기준)"""
    try:
        # 이력서 정보 조회
        resume = db.query(Resume).filter(Resume.id == request.resume_id).first()
        if not resume:
            raise HTTPException(status_code=404, detail="이력서를 찾을 수 없습니다.")
        
        # Spec 정보 조회
        specs = db.query(Spec).filter(Spec.resume_id == request.resume_id).all()
        
        # 통합 이력서 텍스트 생성
        resume_text = combine_resume_and_specs(resume, specs)
        
        # AI 면접 도구 생성 프롬프트
        ai_tools_prompt = f"""
다음 지원자의 이력서를 바탕으로 AI 면접을 위한 종합적인 평가 도구를 생성해주세요.

지원자 정보:
- 이름: {request.name or "알 수 없음"}
- 회사: {request.company_name or "알 수 없음"}
- 면접 단계: {request.interview_stage or "AI 면접"}

이력서 내용:
{resume_text}

다음 4가지 도구를 JSON 형식으로 생성해주세요:

1. 면접 체크리스트 (pre_interview_checklist, during_interview_checklist, post_interview_checklist, red_flags_to_watch, green_flags_to_confirm)
2. 강점/약점 분석 (strengths, weaknesses, development_areas, competitive_advantages)
3. 면접 가이드라인 (interview_approach, key_questions_by_category, evaluation_criteria, time_allocation, follow_up_questions)
4. 평가 기준 (suggested_criteria, weight_recommendations, evaluation_questions, scoring_guidelines)

응답 형식:
{{
    "evaluation_tools": {{
        "checklist": {{
            "pre_interview_checklist": ["항목1", "항목2"],
            "during_interview_checklist": ["항목1", "항목2"],
            "post_interview_checklist": ["항목1", "항목2"],
            "red_flags_to_watch": ["주의사항1", "주의사항2"],
            "green_flags_to_confirm": ["긍정신호1", "긍정신호2"]
        }},
        "strengths_weaknesses": {{
            "strengths": [{{"area": "기술역량", "description": "설명", "evidence": "근거"}}],
            "weaknesses": [{{"area": "경험부족", "description": "설명", "suggestion": "개선방안"}}],
            "development_areas": ["개발영역1", "개발영역2"],
            "competitive_advantages": ["경쟁우위1", "경쟁우위2"]
        }},
        "guideline": {{
            "interview_approach": "면접 접근 방식",
            "key_questions_by_category": {{
                "기술역량": ["질문1", "질문2"],
                "프로젝트경험": ["질문1", "질문2"]
            }},
            "evaluation_criteria": [{{"criterion": "기준", "description": "설명", "weight": 0.3}}],
            "time_allocation": {{"기술질문": 0.4, "경험질문": 0.3, "소프트스킬": 0.3}},
            "follow_up_questions": ["후속질문1", "후속질문2"]
        }},
        "evaluation_criteria": {{
            "suggested_criteria": [{{"criterion": "기준", "description": "설명", "weight": 0.3}}],
            "weight_recommendations": [{{"category": "카테고리", "weight": 0.3, "reason": "이유"}}],
            "evaluation_questions": ["평가질문1", "평가질문2"],
            "scoring_guidelines": {{"A": "90-100점", "B": "80-89점", "C": "70-79점", "D": "60-69점", "F": "60점 미만"}}
        }}
    }}
}}
"""
        
        # OpenAI API 호출
        import openai
        import os
        api_key = os.getenv("OPENAI_API_KEY")  # 환경변수에서 가져오기
        client = openai.OpenAI(api_key=api_key)
        
        response = client.chat.completions.create(
            model="gpt-4o-mini",
            messages=[{"role": "user", "content": ai_tools_prompt}],
            temperature=0.7,
            max_tokens=3000
        )
        
        # 응답 파싱
        try:
            content = response.choices[0].message.content.strip()
            print(f"OpenAI 응답: {content}")
            
            # JSON 블록 추출 시도
            if "```json" in content:
                json_start = content.find("```json") + 7
                json_end = content.find("```", json_start)
                if json_end != -1:
                    content = content[json_start:json_end].strip()
            
            tools_data = json.loads(content)
            return AiToolsResponse(
                evaluation_tools=tools_data.get("evaluation_tools", {}),
                questions=None
            )
        except json.JSONDecodeError as e:
            print(f"JSON 파싱 오류: {e}")
            print(f"응답 내용: {response.choices[0].message.content}")
            # 기본 구조 반환
            return AiToolsResponse(
                evaluation_tools={
                    "checklist": {
                        "pre_interview_checklist": ["이력서 검토", "기술 스택 확인"],
                        "during_interview_checklist": ["기술 질문", "경험 확인"],
                        "post_interview_checklist": ["평가 기록", "결과 정리"],
                        "red_flags_to_watch": ["기술 부족", "경험 부족"],
                        "green_flags_to_confirm": ["기술 우수", "경험 풍부"]
                    },
                    "strengths_weaknesses": {
                        "strengths": [{"area": "기술역량", "description": "기술 스택이 다양함", "evidence": "이력서 기반"}],
                        "weaknesses": [{"area": "경험부족", "description": "실무 경험 부족", "suggestion": "프로젝트 경험 확대"}],
                        "development_areas": ["실무 경험", "팀워크"],
                        "competitive_advantages": ["기술 다양성", "학습 능력"]
                    },
                    "guideline": {
                        "interview_approach": "기술 중심 면접",
                        "key_questions_by_category": {
                            "기술역량": ["주요 기술 스택은?", "프로젝트에서 어떻게 활용했나?"],
                            "프로젝트경험": ["가장 어려웠던 프로젝트는?", "팀에서의 역할은?"]
                        },
                        "evaluation_criteria": [{"criterion": "기술역량", "description": "기술 스택 숙련도", "weight": 0.4}],
                        "time_allocation": {"기술질문": 0.5, "경험질문": 0.3, "소프트스킬": 0.2},
                        "follow_up_questions": ["구체적인 기술 활용 사례는?", "문제 해결 과정은?"]
                    },
                    "evaluation_criteria": {
                        "suggested_criteria": [{"criterion": "기술역량", "description": "기술 스택 숙련도", "weight": 0.4}],
                        "weight_recommendations": [{"category": "기술역량", "weight": 0.4, "reason": "핵심 역량"}],
                        "evaluation_questions": ["기술 스택 숙련도는?", "프로젝트 경험은?"],
                        "scoring_guidelines": {"A": "90-100점", "B": "80-89점", "C": "70-79점", "D": "60-69점", "F": "60점 미만"}
                    }
                }
            )
        
    except Exception as e:
        print(f"AI 도구 생성 오류: {e}")
        raise HTTPException(status_code=500, detail=f"AI 도구 생성 실패: {str(e)}")

@router.get("/application/{application_id}/logs")
@redis_cache(expire=300)  # 5분 캐시 (로그 조회)
def get_interview_question_logs_by_application(
    application_id: int, 
    interview_type: Optional[str] = None,
    db: Session = Depends(get_db)
):
    """특정 지원자의 면접 질문+답변(텍스트/오디오/비디오) 로그 리스트 반환 (DB에서 읽기만)"""
    query = db.query(InterviewQuestionLog).filter(InterviewQuestionLog.application_id == application_id)
    if interview_type:
        query = query.filter(InterviewQuestionLog.interview_type == interview_type)
    logs = query.order_by(InterviewQuestionLog.created_at).all()

    result = []
    for log in logs:
        item = {
            "question_id": log.question_id,
            "interview_type": log.interview_type.value if log.interview_type else "AI_INTERVIEW",
            "question_text": log.question_text,
            "answer_text": log.answer_text,
            "answer_audio_url": log.answer_audio_url,
            "answer_video_url": log.answer_video_url,
            "answer_text_transcribed": log.answer_text_transcribed,
            "emotion": log.emotion,
            "attitude": log.attitude,
            "answer_score": log.answer_score,
            "answer_feedback": log.answer_feedback,
            "created_at": log.created_at,
            "updated_at": log.updated_at
        }
        result.append(item)
    return result

@router.get("/application/{application_id}/logs/statistics")
@redis_cache(expire=300)  # 5분 캐시 (통계 조회)
def get_interview_logs_statistics(application_id: int, db: Session = Depends(get_db)):
    """특정 지원자의 면접 유형별 통계 반환"""
    # 면접 유형별 개수 조회
    stats = db.query(
        InterviewQuestionLog.interview_type,
        func.count(InterviewQuestionLog.id).label('count')
    ).filter(
        InterviewQuestionLog.application_id == application_id
    ).group_by(
        InterviewQuestionLog.interview_type
    ).all()
    
    # 전체 통계
    total_count = db.query(InterviewQuestionLog).filter(
        InterviewQuestionLog.application_id == application_id
    ).count()
    
    return {
        "total_interviews": total_count,
        "by_type": [
            {
                "interview_type": stat.interview_type.value if stat.interview_type else "AI_INTERVIEW",
                "count": stat.count
            }
            for stat in stats
        ]
    }

@router.post("/application/{application_id}/evaluate-audio")
async def evaluate_audio(
    application_id: int,
    question_id: int,  # 질문 ID도 프론트에서 같이 보내야 DB 저장 가능
    question_text: str,
    audio_file: UploadFile = File(...)
):
    """
    오디오 파일을 받아 agent 컨테이너에 전달하여 실시간 분석 후 결과 반환
    """
    import httpx
    
    # 1. 임시 파일로 저장
    with tempfile.NamedTemporaryFile(delete=False, suffix=".wav") as tmp:
        tmp.write(await audio_file.read())
        tmp_path = tmp.name

    try:
        # 2. agent 컨테이너에 HTTP 요청으로 분석 요청
        async with httpx.AsyncClient() as client:
            with open(tmp_path, "rb") as f:
                files = {"audio_file": f}
                data = {
                    "application_id": application_id,
                    "question_id": question_id,
                    "question_text": question_text
                }
                response = await client.post(
                    "http://agent:8001/evaluate-audio",
                    files=files,
                    data=data
                )
                result = response.json()
        
        # 3. DB 저장
        db = next(get_db())  # Depends 사용 불가 시 직접 호출
        log = db.query(InterviewQuestionLog).filter(
            InterviewQuestionLog.application_id == application_id,
            InterviewQuestionLog.question_id == question_id
        ).first()
        if log:
            log.answer_text_transcribed = result.get("answer_text_transcribed")
            log.emotion = result.get("emotion")
            log.attitude = result.get("attitude")
            log.answer_score = result.get("answer_score")
            log.answer_feedback = result.get("answer_feedback")
            db.commit()
        
        return result
    finally:
        # 임시 파일 삭제
        if os.path.exists(tmp_path):
            os.remove(tmp_path)

# --- 공고 기반 평가 기준 ---
@router.post("/evaluation-criteria/job-based", response_model=JobBasedCriteriaResponse)
async def create_job_based_evaluation_criteria(request: JobBasedCriteriaRequest, db: Session = Depends(get_db)):
    """공고 기반 평가항목 생성 및 DB 저장"""
    try:
        job_post = db.query(JobPost).filter(JobPost.id == request.job_post_id).first()
        if not job_post:
            raise HTTPException(status_code=404, detail="Job post not found")
        
        job_info = parse_job_post_data(job_post)
        
        # LangGraph를 통한 평가항목 생성
        from agent.agents.interview_question_node import suggest_evaluation_criteria
        criteria_result = suggest_evaluation_criteria(
            resume_text="",
            job_info=job_info,
            company_name=request.company_name or ""
        )
        
        # DB 저장은 임시로 제거 (에러 디버깅 중)
        print(f"🔍 LangGraph 결과: {criteria_result}")
        
        # DB 저장 시도 (에러 발생 시 로그만 출력)
        try:
            from app.services.evaluation_criteria_service import EvaluationCriteriaService
            from app.schemas.evaluation_criteria import EvaluationCriteriaCreate
            
            print("🔍 EvaluationCriteriaService import 성공")
            criteria_service = EvaluationCriteriaService(db)
            print("🔍 EvaluationCriteriaService 인스턴스 생성 성공")
            
            # 기존 데이터가 있으면 업데이트, 없으면 새로 생성
            existing_criteria = criteria_service.get_evaluation_criteria_by_job_post(request.job_post_id)
            print(f"🔍 기존 데이터 확인: {existing_criteria}")
            
            # LangGraph 결과를 스키마에 맞게 변환
            suggested_criteria = []
            for item in criteria_result.get("suggested_criteria", []):
                if isinstance(item, dict):
                    suggested_criteria.append({
                        "criterion": item.get("criterion", ""),
                        "description": item.get("description", ""),
                        "max_score": item.get("max_score", 10)
                    })
            
            weight_recommendations = []
            for item in criteria_result.get("weight_recommendations", []):
                if isinstance(item, dict):
                    weight_recommendations.append({
                        "criterion": item.get("criterion", ""),
                        "weight": float(item.get("weight", 0.0)),
                        "reason": item.get("reason", "")
                    })
            
            # Pydantic 모델을 딕셔너리로 변환 (JSON 직렬화를 위해)
            suggested_criteria_dict = []
            for item in suggested_criteria:
                suggested_criteria_dict.append({
                    "criterion": item["criterion"],
                    "description": item["description"],
                    "max_score": item["max_score"]
                })
            
            weight_recommendations_dict = []
            for item in weight_recommendations:
                weight_recommendations_dict.append({
                    "criterion": item["criterion"],
                    "weight": item["weight"],
                    "reason": item["reason"]
                })
            
            evaluation_questions = criteria_result.get("evaluation_questions", [])
            if not isinstance(evaluation_questions, list):
                evaluation_questions = []
            
            scoring_guidelines = criteria_result.get("scoring_guidelines", {})
            if not isinstance(scoring_guidelines, dict):
                scoring_guidelines = {}
            
            # evaluation_items 처리 (새로운 구체적 평가 항목)
            evaluation_items = criteria_result.get("evaluation_items", [])
            if not isinstance(evaluation_items, list):
                evaluation_items = []
            
            print(f"🔍 변환된 데이터:")
            print(f"  - suggested_criteria: {suggested_criteria_dict}")
            print(f"  - weight_recommendations: {weight_recommendations_dict}")
            print(f"  - evaluation_questions: {evaluation_questions}")
            print(f"  - scoring_guidelines: {scoring_guidelines}")
            print(f"  - evaluation_items: {evaluation_items}")
            
            criteria_data = EvaluationCriteriaCreate(
                job_post_id=request.job_post_id,
                company_name=request.company_name,
                suggested_criteria=suggested_criteria_dict,
                weight_recommendations=weight_recommendations_dict,
                evaluation_questions=evaluation_questions,
                scoring_guidelines=scoring_guidelines,
                evaluation_items=evaluation_items  # 새로운 구체적 평가 항목 추가
            )
            print(f"🔍 criteria_data 생성 성공: {criteria_data}")
            
            if existing_criteria:
                # 기존 데이터 업데이트
                criteria_service.update_evaluation_criteria(request.job_post_id, criteria_data)
                print(f"✅ 평가항목 업데이트 완료: job_post_id={request.job_post_id}")
            else:
                # 새로 생성
                criteria_service.create_evaluation_criteria(criteria_data)
                print(f"✅ 평가항목 생성 완료: job_post_id={request.job_post_id}")
                
        except Exception as db_error:
            print(f"⚠️ DB 저장 중 오류 발생: {db_error}")
            print(f"⚠️ 오류 타입: {type(db_error)}")
            import traceback
            print(f"⚠️ 상세 오류: {traceback.format_exc()}")
            # DB 저장 실패해도 LangGraph 결과는 반환
            pass
        
        # evaluation_items가 포함된 응답 반환
        return JobBasedCriteriaResponse(
            suggested_criteria=criteria_result.get("suggested_criteria", []),
            weight_recommendations=criteria_result.get("weight_recommendations", []),
            evaluation_questions=criteria_result.get("evaluation_questions", []),
            scoring_guidelines=criteria_result.get("scoring_guidelines", {}),
            evaluation_items=criteria_result.get("evaluation_items", [])  # 새로운 구체적 평가 항목 추가
        )
    except Exception as e:
        raise HTTPException(status_code=500, detail=str(e))

@router.get("/evaluation-criteria/job/{job_post_id}", response_model=JobBasedCriteriaResponse)
@redis_cache(expire=300)  # 5분 캐시 (DB 조회)
async def get_job_based_evaluation_criteria(job_post_id: int, db: Session = Depends(get_db)):
    """공고별 저장된 평가항목 조회"""
    try:
        from app.services.evaluation_criteria_service import EvaluationCriteriaService
        
        criteria_service = EvaluationCriteriaService(db)
        criteria = criteria_service.get_evaluation_criteria_by_job_post(job_post_id)
        
        if not criteria:
            raise HTTPException(status_code=404, detail="Evaluation criteria not found for this job post")
        
        return JobBasedCriteriaResponse(
            suggested_criteria=criteria.suggested_criteria,
            weight_recommendations=criteria.weight_recommendations,
            evaluation_questions=criteria.evaluation_questions,
            scoring_guidelines=criteria.scoring_guidelines,
            evaluation_items=criteria.evaluation_items  # 새로운 구체적 평가 항목 추가
        )
    except HTTPException:
        raise
    except Exception as e:
        raise HTTPException(status_code=500, detail=str(e))

@router.delete("/evaluation-criteria/job/{job_post_id}")
async def delete_job_based_evaluation_criteria(job_post_id: int, db: Session = Depends(get_db)):
    """공고별 평가항목 삭제"""
    try:
        from app.services.evaluation_criteria_service import EvaluationCriteriaService
        
        criteria_service = EvaluationCriteriaService(db)
        success = criteria_service.delete_evaluation_criteria(job_post_id)
        
        if not success:
            raise HTTPException(status_code=404, detail="Evaluation criteria not found for this job post")
        
        return {"message": "Evaluation criteria deleted successfully"}
    except HTTPException:
        raise
    except Exception as e:
        raise HTTPException(status_code=500, detail=str(e))

@router.post("/evaluation-criteria/resume-based", response_model=EvaluationCriteriaResponse)
async def create_resume_based_evaluation_criteria(request: EvaluationCriteriaRequest, db: Session = Depends(get_db)):
    """이력서 기반 평가 기준 생성 및 DB 저장"""
    try:
        # 이력서 정보 수집
        resume = db.query(Resume).filter(Resume.id == request.resume_id).first()
        if not resume:
            raise HTTPException(status_code=404, detail="Resume not found")
        
        specs = db.query(Spec).filter(Spec.resume_id == request.resume_id).all()
        resume_text = combine_resume_and_specs(resume, specs)
        
        # 직무 정보 수집
        job_info = ""
        if request.application_id:
            application = db.query(Application).filter(Application.id == request.application_id).first()
            if application:
                job_post = db.query(JobPost).filter(JobPost.id == application.job_post_id).first()
                if job_post:
                    job_info = parse_job_post_data(job_post)
        
        # 면접 단계별 평가 기준 생성
        from agent.agents.interview_question_node import suggest_evaluation_criteria
        
        # 면접 단계별 프롬프트 조정
        interview_stage = getattr(request, 'interview_stage', 'practical')  # 기본값: 실무진
        
        if interview_stage == 'practical':
            # 실무진 면접: 기술적 역량 중심
            criteria_result = await suggest_evaluation_criteria(
                resume_text=resume_text,
                job_info=job_info,
                company_name=request.company_name or "회사",
                focus_area="technical_skills"  # 기술적 역량 중심
            )
        elif interview_stage == 'executive':
            # 임원진 면접: 인성/리더십 중심
            criteria_result = await suggest_evaluation_criteria(
                resume_text=resume_text,
                job_info=job_info,
                company_name=request.company_name or "회사",
                focus_area="leadership_potential"  # 리더십/인성 중심
            )
        else:
            # 기본: 종합적 평가
            criteria_result = await suggest_evaluation_criteria(
                resume_text=resume_text,
                job_info=job_info,
                company_name=request.company_name or "회사"
            )
        
        # DB에 저장
        print(f"🔍 LangGraph 결과: {criteria_result}")
        try:
            from app.services.evaluation_criteria_service import EvaluationCriteriaService
            from app.schemas.evaluation_criteria import EvaluationCriteriaCreate
            
            print("🔍 EvaluationCriteriaService import 성공")
            criteria_service = EvaluationCriteriaService(db)
            print("🔍 EvaluationCriteriaService 인스턴스 생성 성공")
            
            # 기존 데이터가 있으면 업데이트, 없으면 새로 생성
            existing_criteria = criteria_service.get_evaluation_criteria_by_resume(
                request.resume_id, 
                request.application_id,
                interview_stage
            )
            print(f"🔍 기존 데이터 확인: {existing_criteria}")
            
            # LangGraph 결과를 스키마에 맞게 변환
            suggested_criteria = []
            for item in criteria_result.get("suggested_criteria", []):
                if isinstance(item, dict):
                    suggested_criteria.append({
                        "criterion": item.get("criterion", ""),
                        "description": item.get("description", ""),
                        "max_score": item.get("max_score", 10)
                    })
            
            weight_recommendations = []
            for item in criteria_result.get("weight_recommendations", []):
                if isinstance(item, dict):
                    weight_recommendations.append({
                        "criterion": item.get("criterion", ""),
                        "weight": float(item.get("weight", 0.0)),
                        "reason": item.get("reason", "")
                    })
            
            evaluation_questions = criteria_result.get("evaluation_questions", [])
            if not isinstance(evaluation_questions, list):
                evaluation_questions = []
            
            scoring_guidelines = criteria_result.get("scoring_guidelines", {})
            if not isinstance(scoring_guidelines, dict):
                scoring_guidelines = {}
            
            # evaluation_items 처리 (새로운 구체적 평가 항목)
            evaluation_items = criteria_result.get("evaluation_items", [])
            if not isinstance(evaluation_items, list):
                evaluation_items = []
            
            print(f"🔍 변환된 데이터:")
            print(f"  - suggested_criteria: {suggested_criteria}")
            print(f"  - weight_recommendations: {weight_recommendations}")
            print(f"  - evaluation_questions: {evaluation_questions}")
            print(f"  - scoring_guidelines: {scoring_guidelines}")
            print(f"  - evaluation_items: {evaluation_items}")

            criteria_data = EvaluationCriteriaCreate(
                job_post_id=None,  # 이력서 기반이므로 None
                resume_id=request.resume_id,
                application_id=request.application_id,
                evaluation_type="resume_based",
                company_name=request.company_name,
                suggested_criteria=suggested_criteria,
                weight_recommendations=weight_recommendations,
                evaluation_questions=evaluation_questions,
                scoring_guidelines=scoring_guidelines,
                evaluation_items=evaluation_items  # 새로운 구체적 평가 항목 추가
            )
            print(f"🔍 criteria_data 생성 성공: {criteria_data}")
            
            if existing_criteria:
                # 기존 데이터 업데이트
                criteria_service.update_evaluation_criteria_by_resume(
                    request.resume_id, 
                    criteria_data,
                    request.application_id,
                    interview_stage
                )
                print(f"✅ 평가항목 업데이트 완료: resume_id={request.resume_id}")
            else:
                # 새로 생성
                criteria_service.create_evaluation_criteria(criteria_data)
                print(f"✅ 평가항목 생성 완료: resume_id={request.resume_id}")
                
        except Exception as db_error:
            print(f"⚠️ DB 저장 중 오류 발생: {db_error}")
            print(f"⚠️ 오류 타입: {type(db_error)}")
            import traceback
            print(f"⚠️ 상세 오류: {traceback.format_exc()}")
            # DB 저장 실패해도 LangGraph 결과는 반환
            pass
        
        return criteria_result
    except Exception as e:
        raise HTTPException(status_code=500, detail=str(e))

@router.get("/evaluation-criteria/resume/{resume_id}", response_model=EvaluationCriteriaResponse)
@redis_cache(expire=300)  # 5분 캐시 (DB 조회)
async def get_resume_based_evaluation_criteria(
    resume_id: int, 
    application_id: Optional[int] = None,
    interview_stage: Optional[str] = None,
    db: Session = Depends(get_db)
):
    """이력서 기반 저장된 평가 기준 조회"""
    try:
        from app.services.evaluation_criteria_service import EvaluationCriteriaService
        
        criteria_service = EvaluationCriteriaService(db)
        criteria = criteria_service.get_evaluation_criteria_by_resume(resume_id, application_id, interview_stage)
        
        if not criteria:
            raise HTTPException(status_code=404, detail="Evaluation criteria not found for this resume")
        
        return EvaluationCriteriaResponse(
            suggested_criteria=criteria.suggested_criteria,
            weight_recommendations=criteria.weight_recommendations,
            evaluation_questions=criteria.evaluation_questions,
            scoring_guidelines=criteria.scoring_guidelines,
            evaluation_items=criteria.evaluation_items  # 새로운 구체적 평가 항목 추가
        )
    except HTTPException:
        raise
    except Exception as e:
        raise HTTPException(status_code=500, detail=str(e))

# 새로운 API: 면접 단계별 평가 항목 조회 (Frontend용)
class InterviewEvaluationItemsRequest(BaseModel):
    resume_id: int
    application_id: Optional[int] = None
    interview_stage: str  # "practical" 또는 "executive"

class InterviewEvaluationItemsResponse(BaseModel):
    interview_stage: str
    evaluation_items: List[Dict[str, Any]]
    total_weight: float
    max_total_score: int
    message: str = "평가 항목을 성공적으로 조회했습니다."

@router.post("/evaluation-items/interview", response_model=InterviewEvaluationItemsResponse)
@redis_cache(expire=300)  # 5분 캐시
async def get_interview_evaluation_items(
    request: InterviewEvaluationItemsRequest,
    db: Session = Depends(get_db)
):
    """면접 단계별 평가 항목 조회 (단순화된 기본 기준)"""
    try:
        # 단순화된 기본 평가 기준 반환 (DB 의존성 제거)
        if request.interview_stage == "practical":
            evaluation_items = [
                {
                    "item_name": "기술 역량",
                    "description": "지원자의 기술적 능력과 실무 적용 가능성",
                    "max_score": 5,
                    "scoring_criteria": {
                        "5점": "우수 - 해당 분야 전문가 수준",
                        "4점": "양호 - 실무 가능한 수준",
                        "3점": "보통 - 기본적인 수준",
                        "2점": "미흡 - 개선 필요",
                        "1점": "부족 - 학습 필요"
                    },
                    "evaluation_questions": [
                        "주요 기술 스택에 대한 이해도를 설명해주세요",
                        "실무에서 해당 기술을 어떻게 활용하시겠습니까?"
                    ],
                    "weight": 0.30
                },
                {
                    "item_name": "경험 및 성과",
                    "description": "지원자의 프로젝트 경험과 성과",
                    "max_score": 5,
                    "scoring_criteria": {
                        "5점": "우수 - 뛰어난 성과와 경험",
                        "4점": "양호 - 충분한 경험과 성과",
                        "3점": "보통 - 기본적인 경험",
                        "2점": "미흡 - 경험 부족",
                        "1점": "부족 - 경험 없음"
                    },
                    "evaluation_questions": [
                        "가장 성공적이었던 프로젝트 경험을 설명해주세요",
                        "본인의 기여도와 성과를 구체적으로 설명해주세요"
                    ],
                    "weight": 0.25
                },
                {
                    "item_name": "문제해결 능력",
                    "description": "지원자의 문제 인식 및 해결 능력",
                    "max_score": 5,
                    "scoring_criteria": {
                        "5점": "우수 - 창의적이고 효과적인 해결",
                        "4점": "양호 - 논리적이고 체계적인 해결",
                        "3점": "보통 - 기본적인 해결 능력",
                        "2점": "미흡 - 해결 능력 부족",
                        "1점": "부족 - 문제 인식 어려움"
                    },
                    "evaluation_questions": [
                        "어려운 문제를 해결한 경험을 설명해주세요",
                        "예상치 못한 상황에 어떻게 대응하시겠습니까?"
                    ],
                    "weight": 0.20
                },
                {
                    "item_name": "의사소통 및 협업",
                    "description": "지원자의 팀워크와 의사소통 능력",
                    "max_score": 5,
                    "scoring_criteria": {
                        "5점": "우수 - 뛰어난 소통과 리더십",
                        "4점": "양호 - 원활한 소통과 협업",
                        "3점": "보통 - 기본적인 소통 능력",
                        "2점": "미흡 - 소통 능력 부족",
                        "1점": "부족 - 소통 어려움"
                    },
                    "evaluation_questions": [
                        "팀 프로젝트에서의 역할과 기여도를 설명해주세요",
                        "갈등 상황을 어떻게 해결하시겠습니까?"
                    ],
                    "weight": 0.15
                },
                {
                    "item_name": "성장 의지",
                    "description": "지원자의 학습 의지와 성장 가능성",
                    "max_score": 5,
                    "scoring_criteria": {
                        "5점": "우수 - 뛰어난 학습 의지와 계획",
                        "4점": "양호 - 적극적인 학습 의지",
                        "3점": "보통 - 기본적인 학습 의지",
                        "2점": "미흡 - 학습 의지 부족",
                        "1점": "부족 - 학습 의지 없음"
                    },
                    "evaluation_questions": [
                        "새로운 기술을 학습한 경험을 설명해주세요",
                        "앞으로의 성장 계획을 구체적으로 제시해주세요"
                    ],
                    "weight": 0.10
                }
            ]
        else:  # executive
            evaluation_items = [
                {
                    "item_name": "리더십",
                    "description": "팀 리딩과 의사결정 능력",
                    "max_score": 5,
                    "scoring_criteria": {
                        "5점": "우수 - 뛰어난 리더십과 의사결정 능력",
                        "4점": "양호 - 양호한 리더십과 의사결정 능력",
                        "3점": "보통 - 일반적인 리더십과 의사결정 능력",
                        "2점": "미흡 - 제한적인 리더십과 의사결정 능력",
                        "1점": "부족 - 리더십과 의사결정 능력 부족"
                    },
                    "evaluation_questions": [
                        "팀을 이끌어본 경험을 설명해주세요",
                        "어려운 의사결정을 내린 경험을 설명해주세요"
                    ],
                    "weight": 0.30
                },
                {
                    "item_name": "전략적 사고",
                    "description": "비전 제시와 전략 수립 능력",
                    "max_score": 5,
                    "scoring_criteria": {
                        "5점": "우수 - 뛰어난 전략적 사고와 비전 제시 능력",
                        "4점": "양호 - 양호한 전략적 사고와 비전 제시 능력",
                        "3점": "보통 - 일반적인 전략적 사고와 비전 제시 능력",
                        "2점": "미흡 - 제한적인 전략적 사고와 비전 제시 능력",
                        "1점": "부족 - 전략적 사고와 비전 제시 능력 부족"
                    },
                    "evaluation_questions": [
                        "조직의 미래 비전을 어떻게 설정하시겠습니까?",
                        "시장 변화에 대응하는 전략을 설명해주세요"
                    ],
                    "weight": 0.25
                },
                {
                    "item_name": "인성과 가치관",
                    "description": "윤리의식과 조직 문화 적합성",
                    "max_score": 5,
                    "scoring_criteria": {
                        "5점": "우수 - 뛰어난 윤리의식과 조직 문화 적합성",
                        "4점": "양호 - 양호한 윤리의식과 조직 문화 적합성",
                        "3점": "보통 - 일반적인 윤리의식과 조직 문화 적합성",
                        "2점": "미흡 - 제한적인 윤리의식과 조직 문화 적합성",
                        "1점": "부족 - 윤리의식과 조직 문화 적합성 부족"
                    },
                    "evaluation_questions": [
                        "윤리적 딜레마 상황을 어떻게 해결하시겠습니까?",
                        "조직의 가치관과 본인의 가치관이 일치하는지 설명해주세요"
                    ],
                    "weight": 0.25
                },
                {
                    "item_name": "성장 잠재력",
                    "description": "미래 성장 가능성과 동기부여",
                    "max_score": 5,
                    "scoring_criteria": {
                        "5점": "우수 - 뛰어난 성장 잠재력과 강한 동기부여",
                        "4점": "양호 - 양호한 성장 잠재력과 동기부여",
                        "3점": "보통 - 일반적인 성장 잠재력과 동기부여",
                        "2점": "미흡 - 제한적인 성장 잠재력과 동기부여",
                        "1점": "부족 - 성장 잠재력과 동기부여 부족"
                    },
                    "evaluation_questions": [
                        "앞으로의 성장 계획을 설명해주세요",
                        "이 직무에 지원한 동기를 설명해주세요"
                    ],
                    "weight": 0.20
                }
            ]
        
        # 총 가중치와 최대 점수 계산
        total_weight = sum(item.get("weight", 0) for item in evaluation_items)
        max_total_score = sum(item.get("max_score", 5) for item in evaluation_items)
        
        return InterviewEvaluationItemsResponse(
            interview_stage=request.interview_stage,
            evaluation_items=evaluation_items,
            total_weight=total_weight,
            max_total_score=max_total_score
        )
        
    except Exception as e:
        raise HTTPException(status_code=500, detail=str(e))

# 랭그래프 워크플로우 중심 API들 (DB 저장 없음)
@router.post("/langgraph/interview-questions", response_model=Dict[str, Any])
async def generate_interview_questions_with_langgraph(request: IntegratedQuestionRequest, db: Session = Depends(get_db)):
    """랭그래프 워크플로우를 사용한 면접 질문 생성 (DB 저장 없음)"""
    try:
        # 이력서 정보 수집
        resume = db.query(Resume).filter(Resume.id == request.resume_id).first()
        if not resume:
            raise HTTPException(status_code=404, detail="Resume not found")
        
        specs = db.query(Spec).filter(Spec.resume_id == request.resume_id).all()
        resume_text = combine_resume_and_specs(resume, specs)
        
        # 직무 정보 수집
        job_info = ""
        job_matching_info = ""
        if request.application_id:
            application = db.query(Application).filter(Application.id == request.application_id).first()
            if application:
                job_post = db.query(JobPost).filter(JobPost.id == application.job_post_id).first()
                if job_post:
                    job_info = parse_job_post_data(job_post)
                    job_matching_info = analyze_job_matching(resume_text, job_info)
        
        # LangGraph 워크플로우 실행
        import sys
        import os
        sys.path.append(os.path.join(os.path.dirname(__file__), '../../../../agent'))
        from agent.agents.interview_question_workflow import generate_comprehensive_interview_questions
        
        # 워크플로우 실행
        workflow_result = generate_comprehensive_interview_questions(
            resume_text=resume_text,
            job_info=job_info,
            company_name=request.company_name,
            applicant_name=request.name,
            interview_type="general",
            job_matching_info=job_matching_info
        )
        
        return {
            "success": True,
            "workflow_type": "interview_question_generation",
            "result": workflow_result,
            "executed_at": workflow_result.get("generated_at", "")
        }
        
    except Exception as e:
        return {
            "success": False,
            "error": str(e),
            "workflow_type": "interview_question_generation"
        }

@router.post("/langgraph/resume-analysis", response_model=Dict[str, Any])
async def generate_resume_analysis_with_langgraph(request: ResumeAnalysisRequest, db: Session = Depends(get_db)):
    """랭그래프 워크플로우를 사용한 이력서 분석 (DB 저장 없음)"""
    try:
        # 이력서 정보 수집
        resume = db.query(Resume).filter(Resume.id == request.resume_id).first()
        if not resume:
            raise HTTPException(status_code=404, detail="Resume not found")
        
        specs = db.query(Spec).filter(Spec.resume_id == request.resume_id).all()
        resume_text = combine_resume_and_specs(resume, specs)
        
        # 직무 정보 수집
        job_info = ""
        job_matching_info = ""
        if request.application_id:
            application = db.query(Application).filter(Application.id == request.application_id).first()
            if application:
                job_post = db.query(JobPost).filter(JobPost.id == application.job_post_id).first()
                if job_post:
                    job_info = parse_job_post_data(job_post)
                    job_matching_info = analyze_job_matching(resume_text, job_info)
        
        # LangGraph 워크플로우 실행
        import sys
        import os
        sys.path.append(os.path.join(os.path.dirname(__file__), '../../../../agent'))
        from agent.agents.interview_question_workflow import generate_comprehensive_interview_questions
        
        # 워크플로우 실행
        workflow_result = generate_comprehensive_interview_questions(
            resume_text=resume_text,
            job_info=job_info,
            company_name=request.company_name or "",
            applicant_name=request.name or "",
            interview_type="general",
            job_matching_info=job_matching_info
        )
        
        return {
            "success": True,
            "workflow_type": "resume_analysis",
            "result": {
                "resume_analysis": workflow_result.get("resume_analysis", {}),
                "evaluation_tools": workflow_result.get("evaluation_tools", {})
            },
            "executed_at": workflow_result.get("generated_at", "")
        }
        
    except Exception as e:
        return {
            "success": False,
            "error": str(e),
            "workflow_type": "resume_analysis"
        }

@router.post("/langgraph/ai-interview", response_model=Dict[str, Any])
async def generate_ai_interview_with_langgraph(request: AiInterviewRequest, db: Session = Depends(get_db)):
    """랭그래프 워크플로우를 사용한 AI 면접 질문 생성 (DB 저장 없음)"""
    try:
        # 이력서 정보 수집
        resume = db.query(Resume).filter(Resume.id == request.resume_id).first()
        if not resume:
            raise HTTPException(status_code=404, detail="Resume not found")
        
        specs = db.query(Spec).filter(Spec.resume_id == request.resume_id).all()
        resume_text = combine_resume_and_specs(resume, specs)
        
        # 직무 정보 수집
        job_info = ""
        if request.application_id:
            application = db.query(Application).filter(Application.id == request.application_id).first()
            if application:
                job_post = db.query(JobPost).filter(JobPost.id == application.job_post_id).first()
                if job_post:
                    job_info = parse_job_post_data(job_post)
        
        # LangGraph 워크플로우 실행
        import sys
        import os
        sys.path.append(os.path.join(os.path.dirname(__file__), '../../../../agent'))
        from agent.agents.interview_question_workflow import generate_comprehensive_interview_questions
        
        # 워크플로우 실행
        workflow_result = generate_comprehensive_interview_questions(
            resume_text=resume_text,
            job_info=job_info,
            company_name=request.company_name or "회사",
            applicant_name=request.name or "",
            interview_type="ai"
        )
        
        return {
            "success": True,
            "workflow_type": "ai_interview_question_generation",
            "result": workflow_result,
            "executed_at": workflow_result.get("generated_at", "")
        }
        
    except Exception as e:
        return {
            "success": False,
            "error": str(e),
            "workflow_type": "ai_interview_question_generation"
        }

@router.post("/langgraph/evaluation-tools", response_model=Dict[str, Any])
async def generate_evaluation_tools_with_langgraph(request: AiToolsRequest, db: Session = Depends(get_db)):
    """랭그래프 워크플로우를 사용한 평가 도구 생성 (DB 저장 없음)"""
    try:
        # 이력서 정보 수집
        resume = db.query(Resume).filter(Resume.id == request.resume_id).first()
        if not resume:
            raise HTTPException(status_code=404, detail="Resume not found")
        
        specs = db.query(Spec).filter(Spec.resume_id == request.resume_id).all()
        resume_text = combine_resume_and_specs(resume, specs)
        
        # 직무 정보 수집
        job_info = ""
        if request.application_id:
            application = db.query(Application).filter(Application.id == request.application_id).first()
            if application:
                job_post = db.query(JobPost).filter(JobPost.id == application.job_post_id).first()
                if job_post:
                    job_info = parse_job_post_data(job_post)
        
        # LangGraph 워크플로우 실행
        import sys
        import os
        sys.path.append(os.path.join(os.path.dirname(__file__), '../../../../agent'))
        from agent.agents.interview_question_workflow import generate_comprehensive_interview_questions
        
        # 워크플로우 실행
        workflow_result = generate_comprehensive_interview_questions(
            resume_text=resume_text,
            job_info=job_info,
            company_name=request.company_name or "회사",
            applicant_name=request.name or "",
            interview_type=request.interview_stage or "general"
        )
        
        return {
            "success": True,
            "workflow_type": "evaluation_tools_generation",
            "result": {
                "evaluation_tools": workflow_result.get("evaluation_tools", {}),
                "resume_analysis": workflow_result.get("resume_analysis", {})
            },
            "executed_at": workflow_result.get("generated_at", "")
        }
        
    except Exception as e:
        return {
            "success": False,
            "error": str(e),
            "workflow_type": "evaluation_tools_generation"
        }

# 백그라운드 에이전트 실행 API들
@router.post("/background/generate-interview-questions")
async def trigger_background_interview_questions_generation(request: IntegratedQuestionRequest, db: Session = Depends(get_db)):
    """백그라운드에서 면접 질문 생성 트리거"""
    try:
        if not request.application_id:
            raise HTTPException(status_code=400, detail="application_id가 필요합니다")
        
        # 백그라운드 작업 트리거
        import asyncio
        from ..scheduler.langgraph_background_scheduler import generate_interview_questions_for_application_async
        
        # 비동기로 백그라운드 작업 실행
        asyncio.create_task(generate_interview_questions_for_application_async(request.application_id))
        
        return {
            "success": True,
            "message": f"지원 {request.application_id}에 대한 면접 질문 생성이 백그라운드에서 시작되었습니다.",
            "task_type": "interview_questions_generation",
            "application_id": request.application_id
        }
        
    except Exception as e:
        return {
            "success": False,
            "error": str(e),
            "task_type": "interview_questions_generation"
        }

@router.post("/background/generate-resume-analysis")
async def trigger_background_resume_analysis_generation(request: ResumeAnalysisRequest, db: Session = Depends(get_db)):
    """백그라운드에서 이력서 분석 생성 트리거"""
    try:
        if not request.application_id:
            raise HTTPException(status_code=400, detail="application_id가 필요합니다")
        
        # 백그라운드 작업 트리거
        import asyncio
        from ..scheduler.langgraph_background_scheduler import generate_resume_analysis_for_application_async
        
        # 비동기로 백그라운드 작업 실행
        asyncio.create_task(generate_resume_analysis_for_application_async(request.application_id))
        
        return {
            "success": True,
            "message": f"지원 {request.application_id}에 대한 이력서 분석이 백그라운드에서 시작되었습니다.",
            "task_type": "resume_analysis_generation",
            "application_id": request.application_id
        }
        
    except Exception as e:
        return {
            "success": False,
            "error": str(e),
            "task_type": "resume_analysis_generation"
        }

@router.post("/background/generate-evaluation-tools")
async def trigger_background_evaluation_tools_generation(request: AiToolsRequest, db: Session = Depends(get_db)):
    """백그라운드에서 평가 도구 생성 트리거"""
    try:
        if not request.application_id:
            raise HTTPException(status_code=400, detail="application_id가 필요합니다")
        
        # 백그라운드 작업 트리거
        import asyncio
        from ..scheduler.langgraph_background_scheduler import generate_evaluation_tools_for_application_async
        
        # 비동기로 백그라운드 작업 실행
        asyncio.create_task(generate_evaluation_tools_for_application_async(request.application_id))
        
        return {
            "success": True,
            "message": f"지원 {request.application_id}에 대한 평가 도구 생성이 백그라운드에서 시작되었습니다.",
            "task_type": "evaluation_tools_generation",
            "application_id": request.application_id
        }
        
    except Exception as e:
        return {
            "success": False,
            "error": str(e),
            "task_type": "evaluation_tools_generation"
        }

@router.get("/background/status/{application_id}")
async def get_background_task_status(application_id: int, db: Session = Depends(get_db)):
    """백그라운드 작업 상태 확인"""
    try:
        # DB에서 생성된 데이터 확인
        questions_count = db.query(InterviewQuestion).filter(
            InterviewQuestion.application_id == application_id
        ).count()
        
        analysis_logs = db.query(InterviewQuestionLog).filter(
            InterviewQuestionLog.application_id == application_id,
            InterviewQuestionLog.interview_type.in_(["resume_analysis", "evaluation_tools"])
        ).count()
        
        return {
            "application_id": application_id,
            "status": {
                "interview_questions_generated": questions_count > 0,
                "questions_count": questions_count,
                "analysis_tools_generated": analysis_logs > 0,
                "analysis_logs_count": analysis_logs
            },
            "last_updated": datetime.now().isoformat()
        }
        
    except Exception as e:
        return {
            "application_id": application_id,
            "error": str(e),
            "status": "error"
        }<|MERGE_RESOLUTION|>--- conflicted
+++ resolved
@@ -480,13 +480,6 @@
                 if job_post:
                     job_info = parse_job_post_data(job_post)
                     job_matching_info = analyze_job_matching(resume_text, job_info)
-<<<<<<< HEAD
-        # 포트폴리오 정보 수집 (임시로 빈 문자열)
-        portfolio_info = ""
-        # LangGraph 기반 종합 분석 (항상 직접 수행)
-        from agent.tools.comprehensive_analysis_tool import generate_comprehensive_analysis_report
-        analysis_result = generate_comprehensive_analysis_report(
-=======
         
         # LangGraph 워크플로우를 사용한 이력서 분석 (DB 저장 없음)
         import sys
@@ -496,7 +489,6 @@
         
         # 워크플로우 실행 (이력서 분석만)
         workflow_result = generate_comprehensive_interview_questions(
->>>>>>> 84a3b3f2
             resume_text=resume_text,
             job_info=job_info,
             company_name=request.company_name or "",
@@ -505,26 +497,10 @@
             job_matching_info=job_matching_info
         )
         
-<<<<<<< HEAD
-        # ResumeAnalysisResponse 형식에 맞게 변환
-        return ResumeAnalysisResponse(
-            resume_summary=analysis_result.get("resume_summary", ""),
-            key_projects=analysis_result.get("key_projects", []),
-            technical_skills=analysis_result.get("technical_skills", []),
-            soft_skills=analysis_result.get("soft_skills", []),
-            experience_highlights=analysis_result.get("experience_highlights", []),
-            potential_concerns=analysis_result.get("potential_concerns", []),
-            interview_focus_areas=analysis_result.get("interview_focus_areas", []),
-            portfolio_analysis=analysis_result.get("portfolio_analysis"),
-            job_matching_score=analysis_result.get("job_matching_score"),
-            job_matching_details=analysis_result.get("job_matching_details")
-        )
-=======
         # 이력서 분석 결과 추출
         resume_analysis = workflow_result.get("resume_analysis", {})
         
         return ResumeAnalysisResponse(**resume_analysis)
->>>>>>> 84a3b3f2
     except Exception as e:
         raise HTTPException(status_code=500, detail=str(e))
 
