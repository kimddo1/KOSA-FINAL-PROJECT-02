--- conflicted
+++ resolved
@@ -29,7 +29,6 @@
 from app.scheduler.question_generation_scheduler import QuestionGenerationScheduler
 
 
-<<<<<<< HEAD
 def safe_create_tables():
     """안전한 테이블 생성 - 기존 테이블은 건드리지 않고 새로운 테이블만 생성"""
     try:
@@ -72,11 +71,9 @@
     except Exception as e:
         print(f"❌ Safe table creation failed: {e}")
 from app.services.application_evaluation_service import auto_evaluate_all_applications
-=======
 # safe_create_tables 함수 제거 - Base.metadata.create_all()이 모든 테이블을 안전하게 생성함
 from app.models.interview_evaluation import auto_process_applications, auto_evaluate_all_applications
 from app.models.interview_question import InterviewQuestion, QuestionType
->>>>>>> 8051cfe0
 
 
 # JobPost 상태 스케줄러 인스턴스 (싱글톤)
