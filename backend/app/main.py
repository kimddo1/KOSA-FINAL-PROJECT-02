from fastapi import FastAPI
from fastapi.middleware.cors import CORSMiddleware
from contextlib import asynccontextmanager
import uvicorn

from app.core.config import settings
from app.api.v1.api import api_router
from app.core.database import engine
from app.models import Base
from apscheduler.schedulers.background import BackgroundScheduler
from app.core.database import SessionLocal
<<<<<<< HEAD
from app.models.interview_evaluation import auto_process_applications
from sqlalchemy import text, inspect


def safe_create_tables():
    """안전한 테이블 생성 - 기존 테이블은 건드리지 않고 새로운 테이블만 생성"""
    try:
        inspector = inspect(engine)
        existing_tables = inspector.get_table_names()
        
        # 새로운 테이블들만 생성
        new_tables = [
            'interview_evaluation_item'  # 새로 추가된 테이블
        ]
        
        for table_name in new_tables:
            if table_name not in existing_tables:
                print(f"Creating new table: {table_name}")
                # 해당 테이블만 생성
                table = Base.metadata.tables.get(table_name)
                if table:
                    table.create(bind=engine, checkfirst=True)
                    print(f"✅ Table {table_name} created successfully")
                else:
                    print(f"⚠️ Table {table_name} not found in metadata")
            else:
                print(f"✅ Table {table_name} already exists")
        
        # 기존 테이블에 새로운 컬럼 추가 (필요한 경우)
        try:
            # interview_evaluation 테이블에 updated_at 컬럼 추가
            with engine.connect() as conn:
                result = conn.execute(text("SHOW COLUMNS FROM interview_evaluation LIKE 'updated_at'"))
                if not result.fetchone():
                    print("Adding updated_at column to interview_evaluation table")
                    conn.execute(text("ALTER TABLE interview_evaluation ADD COLUMN updated_at TIMESTAMP DEFAULT CURRENT_TIMESTAMP ON UPDATE CURRENT_TIMESTAMP"))
                    conn.commit()
                    print("✅ updated_at column added successfully")
                else:
                    print("✅ updated_at column already exists")
        except Exception as e:
            print(f"⚠️ Column update check failed: {e}")
            
    except Exception as e:
        print(f"❌ Safe table creation failed: {e}")
=======
from app.models.interview_evaluation import auto_process_applications, auto_evaluate_all_applications
>>>>>>> ad3dccac


@asynccontextmanager
async def lifespan(app: FastAPI):
    print("=== FastAPI 서버 시작 ===")
    
    # Startup
<<<<<<< HEAD
    print("🚀 Starting application...")
    
    # 안전한 테이블 생성
    safe_create_tables()
=======
    Base.metadata.create_all(bind=engine)
    print("데이터베이스 테이블 생성 완료")
>>>>>>> ad3dccac
    
    # 시드 데이터 실행
    try:
        import subprocess
        import os
        
        # 2_seed_data.py 파일이 있으면 실행
        seed_script_path = "/docker-entrypoint-initdb.d/2_seed_data.py"
        if os.path.exists(seed_script_path):
            print("시드 데이터 스크립트를 실행합니다...")
            result = subprocess.run(["python3", seed_script_path], 
                                  capture_output=True, text=True, check=True)
            print("시드 데이터 스크립트 실행 완료!")
            if result.stdout:
                print("출력:", result.stdout)
        else:
            print("시드 데이터 스크립트를 찾을 수 없습니다.")
            
    except Exception as e:
        print(f"시드 데이터 실행 중 오류: {e}")
    
    # 서버 시작 시 즉시 AI 평가 실행
    print("=== AI 평가 실행 시작 ===")
    try:
        print("서버 시작 시 AI 평가를 실행합니다...")
        run_auto_process()
        print("AI 평가 실행 완료!")
    except Exception as e:
        print(f"AI 평가 실행 중 오류: {e}")
        import traceback
        print(f"상세 오류: {traceback.format_exc()}")
    
    print("=== FastAPI 서버 시작 완료 ===")
    
    yield
    # Shutdown
    pass


app = FastAPI(
    title="KOSA Recruit API",
    description="Team project for FastAPI",
    version="1.0.0",
    lifespan=lifespan
)

# CORS 설정
app.add_middleware(
    CORSMiddleware,
    allow_origins=[
        "http://localhost:5173", 
        "http://localhost:3000",
        "http://127.0.0.1:5173",
        "http://127.0.0.1:3000",
        "http://kocruit_react:5173",
        "http://frontend:5173"
    ],
    allow_credentials=True,
    allow_methods=["GET", "POST", "PUT", "DELETE", "OPTIONS", "PATCH"],
    allow_headers=["*"],
    expose_headers=["*"]
)

# API 라우터 등록
app.include_router(api_router)


def run_auto_process():
    print("run_auto_process called") 
    """자동 처리 함수"""
    db = SessionLocal()
    try:
        # 기존 자동 처리
        auto_process_applications(db)
        
        # AI 평가 배치 프로세스 추가
        auto_evaluate_all_applications(db)
        
        print("자동 처리 완료")
    except Exception as e:
        print(f"자동 처리 중 오류: {e}")
    finally:
        db.close()

# APScheduler 등록 (예: 10분마다 실행)
scheduler = BackgroundScheduler()
scheduler.add_job(run_auto_process, 'interval', minutes=10)
scheduler.start()


if __name__ == "__main__":
    uvicorn.run(
        "main:app",
        host="0.0.0.0",
        port=8000,
        reload=True
    ) <|MERGE_RESOLUTION|>--- conflicted
+++ resolved
@@ -9,7 +9,6 @@
 from app.models import Base
 from apscheduler.schedulers.background import BackgroundScheduler
 from app.core.database import SessionLocal
-<<<<<<< HEAD
 from app.models.interview_evaluation import auto_process_applications
 from sqlalchemy import text, inspect
 
@@ -55,9 +54,7 @@
             
     except Exception as e:
         print(f"❌ Safe table creation failed: {e}")
-=======
 from app.models.interview_evaluation import auto_process_applications, auto_evaluate_all_applications
->>>>>>> ad3dccac
 
 
 @asynccontextmanager
@@ -65,15 +62,12 @@
     print("=== FastAPI 서버 시작 ===")
     
     # Startup
-<<<<<<< HEAD
     print("🚀 Starting application...")
     
     # 안전한 테이블 생성
     safe_create_tables()
-=======
     Base.metadata.create_all(bind=engine)
     print("데이터베이스 테이블 생성 완료")
->>>>>>> ad3dccac
     
     # 시드 데이터 실행
     try:
